--- conflicted
+++ resolved
@@ -34,17 +34,10 @@
     BUILD_IMAGE: $CSCS_REGISTRY_IMAGE/gt4py-ci:$PYVERSION
     <<: *py38
   script:
-<<<<<<< HEAD
-    - docker login -u $CSCS_REGISTRY_USER -p $CSCS_REGISTRY_PASSWORD $CSCS_REGISTRY
-    - docker pull $BUILD_IMAGE || echo "has not been built yet"
-    - docker build --network=host --cache-from $BUILD_IMAGE --build-arg BUILDKIT_INLINE_CACHE=1 --build-arg PYVERSION=$PYVERSION --build-arg CI_PROJECT_DIR=$CI_PROJECT_DIR -t $BUILD_IMAGE .
-    - docker push $BUILD_IMAGE
-=======
   - docker login -u $CSCS_REGISTRY_USER -p $CSCS_REGISTRY_PASSWORD $CSCS_REGISTRY
   - docker pull $BUILD_IMAGE || echo "has not been built yet"
   - docker build --network=host --cache-from $BUILD_IMAGE --build-arg BUILDKIT_INLINE_CACHE=1 --build-arg PYVERSION=$PYVERSION --build-arg CI_PROJECT_DIR=$CI_PROJECT_DIR -t $BUILD_IMAGE .
   - docker push $BUILD_IMAGE
->>>>>>> e41b74b0
   only:
   - master
   - staging
@@ -65,17 +58,10 @@
   needs: ["build py38"]
   stage: test
   image: $CSCS_REGISTRY_IMAGE/gt4py-ci:$PYVERSION
-<<<<<<< HEAD
-  script: 
-    - python -c "import cupy"
-    - pip install clang-format
-    - tox --sitepackages -r -e $PYVERSION_PREFIX-internal-cuda101
-=======
   script:
   - python -c "import cupy"
   - pip install clang-format
   - tox --sitepackages -r -e $PYVERSION_PREFIX-internal-cuda101
->>>>>>> e41b74b0
   variables:
     CRAY_CUDA_MPS: 1
     PULL_IMAGE: "YES"
