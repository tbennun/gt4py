--- conflicted
+++ resolved
@@ -165,26 +165,12 @@
         func = symtable[node.func.name].value
         method = func.find(*(deduce_type(symtable, arg) for arg in node.args))
 
-<<<<<<< HEAD
-        arg_types = list(deduce_type(symtable, arg) for arg in node.args)
-
-        # method = built_in_functions.native_functions[node.func]
-        # TODO(workshop): would be nice if we could use `method.applicable`
-
-        if node.func in built_in_functions.native_functions and all(issubclass(arg_type, (numbers.Number, Field)) for arg_type in arg_types):
-            if len(node.args) != common.NativeFunction.IR_OP_TO_NUM_ARGS[node.func]:
-                raise ValueError()
-
-            native_func_call = gtir.NativeFuncCall(
-                func=common.NativeFunction(node.func),
-=======
         #if node.func in built_in_functions.native_functions and all(issubclass(arg_type, (numbers.Number, Field)) for arg_type in arg_types):
         if method in built_in_functions._native_functions:
-            assert len(node.args) == gtir.NativeFunction.IR_OP_TO_NUM_ARGS[method.name]
+            assert len(node.args) == common.NativeFunction.IR_OP_TO_NUM_ARGS[method.name]
 
             native_func_call = gtir.NativeFuncCall(
-                func=gtir.NativeFunction(method.name),
->>>>>>> 0344b485
+                func=common.NativeFunction(method.name),
                 args=self.visit(node.args, location_stack=location_stack, symtable=symtable, **kwargs),
                 location_type=location_stack[-1][1]
             )
