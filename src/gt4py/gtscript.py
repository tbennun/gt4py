--- conflicted
+++ resolved
@@ -356,26 +356,14 @@
     return _decorator(definition)
 
 
-<<<<<<< HEAD
-class _AxisOffset:
+class AxisIndex:
     def __init__(self, axis: str, index: int, offset: int = 0):
-=======
-class AxisIndex:
-    def __init__(self, axis: str, offset: int):
->>>>>>> 13d4d06e
         self.axis = axis
         self.index = index
         self.offset = offset
 
     def __repr__(self):
-<<<<<<< HEAD
-        return f"_AxisOffset(axis={self.axis}, index={self.index}, offset={self.offset})"
-
-    def __eq__(self, other):
-        return repr(self) == repr(other)
-=======
-        return f"AxisIndex(axis={self.axis}, offset={self.offset})"
->>>>>>> 13d4d06e
+        return f"AxisIndex(axis={self.axis}, index={self.index}, offset={self.offset})"
 
     def __str__(self):
         return f"{self.axis}[{self.index}] + {self.offset}"
@@ -386,7 +374,7 @@
         if offset == 0:
             return self
         else:
-            return _AxisOffset(self.axis, self.index, self.offset + offset)
+            return AxisIndex(self.axis, self.index, self.offset + offset)
 
     def __radd__(self, offset: int):
         return self.__add__(offset)
