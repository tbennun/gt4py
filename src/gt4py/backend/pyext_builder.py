--- conflicted
+++ resolved
@@ -115,16 +115,6 @@
             extra_link_args=extra_link_args,
         )
 
-<<<<<<< HEAD
-        if uses_openmp:
-            cpp_flags = gt_config.build_settings["openmp_cppflags"]
-            if cpp_flags:
-                build_opts["extra_compile_args"].extend(cpp_flags)
-
-            ld_flags = gt_config.build_settings["openmp_ldflags"]
-            if ld_flags:
-                build_opts["extra_link_args"].extend(ld_flags)
-=======
     if uses_openmp:
         cpp_flags = gt_config.build_settings["openmp_cppflags"]
         if cpp_flags:
@@ -137,7 +127,6 @@
         ld_flags = gt_config.build_settings["openmp_ldflags"]
         if ld_flags:
             build_opts["extra_link_args"].extend(ld_flags)
->>>>>>> 30880394
 
     return build_opts
 
