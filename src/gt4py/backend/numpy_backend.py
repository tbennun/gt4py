--- conflicted
+++ resolved
@@ -324,15 +324,8 @@
 
 
 class NumPyModuleGenerator(gt_backend.BaseModuleGenerator):
-<<<<<<< HEAD
     def __init__(self):
         super().__init__()
-=======
-    def __init__(self, backend_class, options):
-        super().__init__(backend_class, options)
-        # assert len(self.options.backend_opts) == 0
-
->>>>>>> 1c820190
         self.source_generator = NumPySourceGenerator(
             indent_size=self.TEMPLATE_INDENT_SIZE,
             origin_marker="__O",
@@ -384,11 +377,10 @@
     """
 
     name = "numpy"
-<<<<<<< HEAD
-    options = {"ignore_np_errstate": {"versioning": True, "type": bool}}
-=======
-    options = {"enforce_dtype": {"versioning": True}}
->>>>>>> 1c820190
+    options = {
+        "ignore_np_errstate": {"versioning": True, "type": bool},
+        "enforce_dtype": {"versioning": True, "type": bool},
+    }
     storage_info = {
         "alignment": 1,
         "device": "cpu",
