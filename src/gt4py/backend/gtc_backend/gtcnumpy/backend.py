--- conflicted
+++ resolved
@@ -128,22 +128,6 @@
         return self.make_module()
 
     def _make_npir(self) -> npir.Computation:
-<<<<<<< HEAD
-        default_pipeline = DefaultPipeline(
-            skip=[
-                IJCacheDetection,
-                KCacheDetection,
-                PruneKCacheFills,
-                PruneKCacheFlushes,
-                FillFlushToLocalKCaches,
-            ]
-        )
-        base_oir = GTIRToOIR().visit(self.builder.gtir)
-        oir = self.builder.options.backend_opts.get(
-            "oir_pipeline",
-            default_pipeline,
-        ).run(base_oir)
-=======
         base_oir = GTIRToOIR().visit(self.builder.gtir)
         oir_pipeline = self.builder.options.backend_opts.get(
             "oir_pipeline",
@@ -158,7 +142,6 @@
             ),
         )
         oir = oir_pipeline.run(base_oir)
->>>>>>> b5409fa4
         return OirToNpir().visit(oir)
 
     @property
