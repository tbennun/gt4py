--- conflicted
+++ resolved
@@ -60,7 +60,6 @@
         cuir = kernel_fusion.FuseKernels().visit(cuir)
         cuir = extent_analysis.ComputeExtents().visit(cuir)
         cuir = extent_analysis.CacheExtents().visit(cuir)
-<<<<<<< HEAD
         block_size = self.backend.builder.options.backend_opts.get("block_size", None)
         format_source = self.backend.builder.options.format_source
         implementation = cuir_codegen.CUIRCodegen.apply(
@@ -71,12 +70,6 @@
             module_name=self.module_name,
             backend=self.backend,
             format_source=format_source,
-=======
-        format_source = self.backend.builder.options.format_source
-        implementation = cuir_codegen.CUIRCodegen.apply(cuir, format_source=format_source)
-        bindings = GTCCudaBindingsCodegen.apply(
-            cuir, module_name=self.module_name, backend=self.backend, format_source=format_source
->>>>>>> 907be88b
         )
         return {
             "computation": {"computation.hpp": implementation},
@@ -140,13 +133,8 @@
     def apply(cls, root, *, module_name="stencil", backend, **kwargs) -> str:
         generated_code = cls(backend).visit(root, module_name=module_name, **kwargs)
         if kwargs.get("format_source", True):
-<<<<<<< HEAD
-            formatted_code = codegen.format_source("cpp", generated_code, style="LLVM")
-            generated_code = formatted_code
-=======
             generated_code = codegen.format_source("cpp", generated_code, style="LLVM")
 
->>>>>>> 907be88b
         return generated_code
 
 
