--- conflicted
+++ resolved
@@ -32,13 +32,10 @@
 from gtc.common import DataType
 from gtc.cuir import cuir, cuir_codegen, extent_analysis, kernel_fusion, oir_to_cuir
 from gtc.passes.gtir_pipeline import GtirPipeline
-<<<<<<< HEAD
 from gtc.passes.oir_dace_optimizations.horizontal_execution_merging import (
     graph_merge_horizontal_executions,
 )
 from gtc.passes.oir_optimizations.caches import KCacheDetection
-=======
->>>>>>> 3eb6371b
 from gtc.passes.oir_optimizations.pruning import NoFieldAccessPruning
 from gtc.passes.oir_pipeline import OirPipeline
 
@@ -55,13 +52,9 @@
 
     def __call__(self, definition_ir) -> Dict[str, Dict[str, str]]:
         gtir = GtirPipeline(DefIRToGTIR.apply(definition_ir)).full()
-<<<<<<< HEAD
         oir = OirPipeline(gtir_to_oir.GTIRToOIR().visit(gtir)).full(
             skip=[graph_merge_horizontal_executions, KCacheDetection, NoFieldAccessPruning]
         )
-=======
-        oir = OirPipeline(gtir_to_oir.GTIRToOIR().visit(gtir)).full(skip=[NoFieldAccessPruning])
->>>>>>> 3eb6371b
         cuir = oir_to_cuir.OIRToCUIR().visit(oir)
         cuir = kernel_fusion.FuseKernels().visit(cuir)
         cuir = extent_analysis.ComputeExtents().visit(cuir)
