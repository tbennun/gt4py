--- conflicted
+++ resolved
@@ -40,11 +40,7 @@
 from gtc.passes.oir_dace_optimizations.horizontal_execution_merging import (
     graph_merge_horizontal_executions,
 )
-<<<<<<< HEAD
-from gtc.passes.oir_optimizations.caches import FillFlushToLocalKCaches, KCacheDetection
-=======
 from gtc.passes.oir_optimizations.caches import FillFlushToLocalKCaches
->>>>>>> 341305f3
 from gtc.passes.oir_pipeline import OirPipeline
 
 
@@ -63,10 +59,6 @@
         oir = OirPipeline(gtir_to_oir.GTIRToOIR().visit(gtir)).full(
             skip=[
                 graph_merge_horizontal_executions,
-<<<<<<< HEAD
-                KCacheDetection,
-=======
->>>>>>> 341305f3
                 FillFlushToLocalKCaches,
             ]
         )
