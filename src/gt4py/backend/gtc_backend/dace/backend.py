# -*- coding: utf-8 -*-
#
# GT4Py - GridTools4Py - GridTools for Python
#
# Copyright (c) 2014-2021, ETH Zurich
# All rights reserved.
#
# This file is part the GT4Py project and the GridTools framework.
# GT4Py is free software: you can redistribute it and/or modify it under
# the terms of the GNU General Public License as published by the
# Free Software Foundation, either version 3 of the License, or any later
# version. See the LICENSE.txt file at the top-level directory of this
# distribution for a copy of the license or check <https://www.gnu.org/licenses/>.
#
# SPDX-License-Identifier: GPL-3.0-or-later
import os
from typing import TYPE_CHECKING, Dict, Optional, Tuple, Type

import dace
import numpy as np
from dace.transformation import strict_transformations
from dace.transformation.dataflow import MapCollapse

import gt4py.definitions
from eve import NodeVisitor, codegen
from eve.codegen import MakoTemplate as as_mako
from gt4py import backend as gt_backend
from gt4py import gt_src_manager
from gt4py.backend import BaseGTBackend, CLIBackendMixin, make_args_data_from_gtir
from gt4py.backend.gt_backends import (
    GTCUDAPyModuleGenerator,
    cuda_is_compatible_layout,
    cuda_is_compatible_type,
    make_cuda_layout_map,
    make_x86_layout_map,
)
from gt4py.backend.gtc_backend.common import bindings_main_template, pybuffer_to_sid
from gt4py.backend.gtc_backend.defir_to_gtir import DefIRToGTIR
from gt4py.ir import StencilDefinition
from gtc import gtir, gtir_to_oir
from gtc.common import LevelMarker
from gtc.dace.nodes import HorizontalExecutionLibraryNode, VerticalLoopLibraryNode
from gtc.dace.oir_to_dace import OirSDFGBuilder
from gtc.dace.utils import array_dimensions, replace_strides
from gtc.passes.gtir_legacy_extents import compute_legacy_extents
from gtc.passes.gtir_pipeline import GtirPipeline
from gtc.passes.oir_optimizations.caches import FillFlushToLocalKCaches
from gtc.passes.oir_optimizations.inlining import MaskInlining
from gtc.passes.oir_optimizations.mask_stmt_merging import MaskStmtMerging
from gtc.passes.oir_pipeline import DefaultPipeline


if TYPE_CHECKING:
    from gt4py.stencil_object import StencilObject


def post_expand_trafos(sdfg: dace.SDFG):

    sdfg.apply_strict_transformations()
    state = sdfg.node(0)
    sdict = state.scope_children()
    for mapnode in sdict[None]:
        if not isinstance(mapnode, dace.nodes.MapEntry):
            continue
        inner_maps = [n for n in sdict[mapnode] if isinstance(n, dace.nodes.MapEntry)]
        if len(inner_maps) != 1:
            continue
        inner_map = inner_maps[0]
        if "k" in inner_map.params:
            res_entry, _ = MapCollapse.apply_to(
                sdfg, _outer_map_entry=mapnode, _inner_map_entry=inner_map, save=False
            )
            res_entry.schedule = mapnode.schedule


def to_device(sdfg: dace.SDFG, device):
    if device == "gpu":
        for array in sdfg.arrays.values():
            array.storage = (
                dace.StorageType.GPU_Global if not array.transient else dace.StorageType.GPU_Global
            )
        for node, _ in sdfg.all_nodes_recursive():
            if isinstance(node, VerticalLoopLibraryNode):
                node.implementation = "block"
                node.default_storage_type = dace.StorageType.GPU_Global
                node.map_schedule = dace.ScheduleType.Sequential
                node.tiling_map_schedule = dace.ScheduleType.GPU_Device
                for _, section in node.sections:
                    for array in section.arrays.values():
                        array.storage = dace.StorageType.GPU_Global
                    for node, _ in section.all_nodes_recursive():
                        if isinstance(node, HorizontalExecutionLibraryNode):
                            node.map_schedule = dace.ScheduleType.GPU_ThreadBlock


def expand_and_wrap_sdfg(
    gtir: gtir.Stencil, inner_sdfg: dace.SDFG, layout_map
) -> dace.SDFG:  # noqa: C901
    wrapper_sdfg = dace.SDFG(gtir.name)
    wrapper_state = wrapper_sdfg.add_state(gtir.name)

    args_data = make_args_data_from_gtir(GtirPipeline(gtir))

    # stencils without effect
    if all(info is None for info in args_data.field_info.values()):
        return wrapper_sdfg

    for array in inner_sdfg.arrays.values():
        if array.transient:
            array.lifetime = dace.AllocationLifetime.Persistent
    inner_sdfg = dace.SDFG.from_json(inner_sdfg.to_json())
    inner_sdfg.expand_library_nodes(recursive=True)

    post_expand_trafos(inner_sdfg)

    extents = compute_legacy_extents(gtir, allow_negative=True)

    inputs = {
        name
        for name, info in args_data.field_info.items()
        if info is not None and info.access != gt4py.definitions.AccessKind.WRITE
    }
    outputs = {
        name
        for name, info in args_data.field_info.items()
        if info is not None and info.access != gt4py.definitions.AccessKind.READ
    }

    nsdfg = wrapper_state.add_nested_sdfg(inner_sdfg, None, inputs=inputs, outputs=outputs)

    subset_strs = {}

    for name, info in args_data.field_info.items():
        if info is None:
            continue
        extent = [e for e, a in zip(extents[name], "IJK") if a in args_data.field_info[name].axes]
        shape = [
            s + abs(max(el, 0)) for s, (el, eh) in zip(inner_sdfg.arrays[name].shape, extent)
        ] + [str(d) for d in args_data.field_info[name].data_dims]
        wrapper_sdfg.add_array(
            name,
            strides=inner_sdfg.arrays[name].strides,
            shape=shape,
            dtype=inner_sdfg.arrays[name].dtype,
            storage=inner_sdfg.arrays[name].storage,
        )

        subset_strs[name] = ",".join(
            [
                f"{max(e[0], 0)}:{max(e[0], 0) + s}"
                for e, s in zip(extent, inner_sdfg.arrays[name].shape)
            ]
            + [f"0:{d}" for d in args_data.field_info[name].data_dims]
        )
    for name in inputs:
        wrapper_state.add_edge(
            wrapper_state.add_read(name),
            None,
            nsdfg,
            name,
            dace.Memlet.simple(name, subset_str=subset_strs[name]),
        )
    for name in outputs:
        wrapper_state.add_edge(
            nsdfg,
            name,
            wrapper_state.add_write(name),
            None,
            dace.Memlet.simple(name, subset_str=subset_strs[name]),
        )
    symbol_mapping = {sym: sym for sym in inner_sdfg.symbols.keys()}
    symbol_mapping.update(
        **replace_strides(
            [array for array in inner_sdfg.arrays.values() if array.transient],
            layout_map,
        )
    )

    for old, new in symbol_mapping.items():
        wrapper_sdfg.replace(old, new)

    for name, info in args_data.parameter_info.items():
        if info is not None and name not in wrapper_sdfg.symbols:
            wrapper_sdfg.add_symbol(name, nsdfg.sdfg.symbols[name])

    from dace.transformation.interstate import InlineTransients

    for state in wrapper_sdfg.states():
        for nsdfg in state.nodes():
            if not isinstance(nsdfg, dace.nodes.NestedSDFG):
                continue
            from dace.transformation.interstate import InlineSDFG

            InlineSDFG.apply_to(wrapper_sdfg, _nested_sdfg=nsdfg, save=False)

    wrapper_sdfg.apply_transformations_repeated(
        [*strict_transformations(), MapCollapse, InlineTransients], strict=True
    )
    wrapper_sdfg.validate()
    return wrapper_sdfg


class GTCDaCeExtGenerator:
    def __init__(self, class_name, module_name, backend):
        self.class_name = class_name
        self.module_name = module_name
        self.backend = backend

    def __call__(self, definition_ir: StencilDefinition) -> Dict[str, Dict[str, str]]:
<<<<<<< HEAD
        default_pipeline = DefaultPipeline(
            skip=[
                MaskStmtMerging,
                MaskInlining,
                FillFlushToLocalKCaches,
            ]
        )
        gtir = GtirPipeline(DefIRToGTIR.apply(definition_ir)).full()
        base_oir = gtir_to_oir.GTIRToOIR().visit(gtir)
        oir = self.backend.builder.options.backend_opts.get("oir_pipeline", default_pipeline).run(
            base_oir
        )
=======
        gtir = GtirPipeline(DefIRToGTIR.apply(definition_ir)).full()
        base_oir = gtir_to_oir.GTIRToOIR().visit(gtir)
        oir_pipeline = self.backend.builder.options.backend_opts.get(
            "oir_pipeline",
            DefaultPipeline(skip=[MaskStmtMerging, MaskInlining, FillFlushToLocalKCaches]),
        )
        oir = oir_pipeline.run(base_oir)
>>>>>>> b5409fa4
        sdfg = OirSDFGBuilder().visit(oir)

        to_device(sdfg, self.backend.storage_info["device"])

        sdfg = expand_and_wrap_sdfg(gtir, sdfg, self.backend.storage_info["layout_map"])

        for tmp_sdfg in sdfg.all_sdfgs_recursive():
            tmp_sdfg.transformation_hist = []
            tmp_sdfg.orig_sdfg = None
        sdfg.save(
            self.backend.builder.module_path.joinpath(
                os.path.dirname(self.backend.builder.module_path),
                self.backend.builder.module_name + ".sdfg",
            )
        )

        sources: Dict[str, Dict[str, str]]
        if not self.backend.builder.options.backend_opts.get("disable_code_generation", False):
            with dace.config.set_temporary("compiler", "cuda", "max_concurrent_streams", value=-1):
                implementation = DaCeComputationCodegen.apply(gtir, sdfg)

            bindings = DaCeBindingsCodegen.apply(
                gtir, sdfg, module_name=self.module_name, backend=self.backend
            )

            bindings_ext = ".cu" if self.backend.storage_info["device"] == "gpu" else ".cpp"
            sources = {
                "computation": {"computation.hpp": implementation},
                "bindings": {"bindings" + bindings_ext: bindings},
            }
        else:
            sources = {"computation": {}, "bindings": {}}
        return sources


class KOriginsVisitor(NodeVisitor):
    def visit_Stencil(self, node: gtir.Stencil):
        k_origins: Dict[str, int] = dict()
        self.generic_visit(node, k_origins=k_origins)
        return k_origins

    def visit_VerticalLoop(self, node: gtir.VerticalLoop, **kwargs):
        self.generic_visit(node, interval=node.interval, **kwargs)

    def visit_FieldAccess(
        self, node: gtir.FieldAccess, *, k_origins, interval: gtir.Interval
    ) -> None:
        if interval.start.level == LevelMarker.START:
            candidate = max(0, -interval.start.offset - node.offset.k)
        else:
            candidate = 0
        k_origins[node.name] = max(k_origins.get(node.name, 0), candidate)


def compute_k_origins(node: gtir.Stencil) -> Dict[str, int]:
    return KOriginsVisitor().visit(node)


class DaCeComputationCodegen:

    template = as_mako(
        """
        auto ${name}(const std::array<gt::uint_t, 3>& domain) {
            return [domain](${",".join(functor_args)}) {
                const int __I = domain[0];
                const int __J = domain[1];
                const int __K = domain[2];
                ${name}_t dace_handle;
                auto allocator = gt::sid::make_cached_allocator(&${allocator}<char[]>);
                ${"\\n".join(tmp_allocs)}
                __program_${name}(${",".join(["&dace_handle", *dace_args])});
            };
        }
        """
    )

    def generate_tmp_allocs(self, sdfg):
        fmt = "dace_handle.__{sdfg_id}_{name} = allocate(allocator, gt::meta::lazy::id<{dtype}>(), {size})();"
        return [
            fmt.format(
                sdfg_id=sdfg.sdfg_id, name=name, dtype=array.dtype.ctype, size=array.total_size
            )
            for _, name, array in sdfg.arrays_recursive()
            if array.transient and array.lifetime == dace.AllocationLifetime.Persistent
        ]

    @classmethod
    def apply(cls, gtir, sdfg: dace.SDFG):
        self = cls()

        code_objects = sdfg.generate_code()
        computations = code_objects[[co.title for co in code_objects].index("Frame")].clean_code
        lines = computations.split("\n")
        for i, line in reversed(list(enumerate(lines))):
            if '#include "../../include/hash.h' in line:
                lines = lines[0:i] + lines[i + 1 :]

        is_gpu = "CUDA" in {co.title for co in code_objects}
        if is_gpu:
            for i, line in enumerate(lines):
                if line.strip() == f"struct {sdfg.name}_t {{":
                    j = i + 1
                    while lines[j].strip() != "dace::cuda::Context *gpu_context;":
                        j += 1

                    lines = lines[0:i] + lines[j + 2 :]
                    break

            for i, line in enumerate(lines):
                if "#include <dace/dace.h>" in line:
                    cuda_code = [co.clean_code for co in code_objects if co.title == "CUDA"]
                    lines = lines[0:i] + cuda_code[0].split("\n") + lines[i + 1 :]
                    break
            for i, line in reversed(list(enumerate(lines))):
                line = line.strip()
                if line.startswith("DACE_EXPORTED") and line.endswith(");"):
                    lines = lines[0:i] + lines[i + 1 :]

        computations = codegen.format_source("cpp", "\n".join(lines), style="LLVM")
        if "Min(" in computations:
            lines = computations.split("\n")
            pos = lines.index("#include <dace/dace.h>")
            lines.insert(pos + 1, "#define Min(x, y) ((x) < (y) ? (x) : (y))")
            computations = "\n".join(lines)

        interface = cls.template.definition.render(
            name=sdfg.name,
            dace_args=self.generate_dace_args(gtir, sdfg),
            functor_args=self.generate_functor_args(sdfg),
            tmp_allocs=self.generate_tmp_allocs(sdfg),
            allocator="gt::cuda_util::cuda_malloc" if is_gpu else "std::make_unique",
        )
        generated_code = f"""#include <gridtools/sid/sid_shift_origin.hpp>
                             #include <gridtools/sid/allocator.hpp>
                             #include <gridtools/stencil/cartesian.hpp>
                             {"#include <gridtools/common/cuda_util.hpp>" if is_gpu else ""}
                             namespace gt = gridtools;
                             {computations}

                             {interface}
                             """
        formatted_code = codegen.format_source("cpp", generated_code, style="LLVM")
        return formatted_code

    def __init__(self):
        self._unique_index = 0

    def generate_dace_args(self, gtir, sdfg):
        offset_dict: Dict[str, Tuple[int, int, int]] = {
            k: (-v[0][0], -v[1][0], -v[2][0]) for k, v in compute_legacy_extents(gtir).items()
        }
        k_origins = compute_k_origins(gtir)
        for name, origin in k_origins.items():
            offset_dict[name] = (offset_dict[name][0], offset_dict[name][1], origin)

        symbols = {f"__{var}": f"__{var}" for var in "IJK"}
        for name, array in sdfg.arrays.items():
            if array.transient:
                continue
            else:
                dims = [dim for dim, select in zip("IJK", array_dimensions(array)) if select]
                data_ndim = len(array.shape) - len(dims)

                # api field strides
                fmt = "gt::sid::get_stride<{dim}>(gt::sid::get_strides(__{name}_sid))"

                symbols.update(
                    {
                        f"__{name}_{dim}_stride": fmt.format(
                            dim=f"gt::stencil::dim::{dim.lower()}", name=name
                        )
                        for dim in dims
                    }
                )
                symbols.update(
                    {
                        f"__{name}_d{dim}_stride": fmt.format(
                            dim=f"gt::integral_constant<int, {3 + dim}>", name=name
                        )
                        for dim in range(data_ndim)
                    }
                )

                # api field pointers
                fmt = """gt::sid::multi_shifted(
                             gt::sid::get_origin(__{name}_sid)(),
                             gt::sid::get_strides(__{name}_sid),
                             std::array<gt::int_t, {ndim}>{{{origin}}}
                         )"""
                origin = tuple(
                    -offset_dict[name][idx]
                    for idx, var in enumerate("IJK")
                    if any(
                        dace.symbolic.pystr_to_symbolic(f"__{var}") in s.free_symbols
                        for s in array.shape
                        if hasattr(s, "free_symbols")
                    )
                )
                symbols[name] = fmt.format(
                    name=name, ndim=len(array.shape), origin=",".join(str(o) for o in origin)
                )
        # the remaining arguments are variables and can be passed by name
        for sym in sdfg.signature_arglist(with_types=False, for_call=True):
            if sym not in symbols:
                symbols[sym] = sym

        # return strings in order of sdfg signature
        return [symbols[s] for s in sdfg.signature_arglist(with_types=False, for_call=True)]

    def generate_functor_args(self, sdfg: dace.SDFG):
        res = []
        for name, array in sdfg.arrays.items():
            if array.transient:
                continue
            res.append(f"auto && __{name}_sid")
        for name, dtype in ((n, d) for n, d in sdfg.symbols.items() if not n.startswith("__")):
            res.append(dtype.as_arg(name))
        return res


class DaCeBindingsCodegen:
    def __init__(self, backend):
        self.backend = backend
        self._unique_index: int = 0

    def unique_index(self) -> int:
        self._unique_index += 1
        return self._unique_index

    mako_template = bindings_main_template()

    def generate_entry_params(self, gtir: gtir.Stencil, sdfg: dace.SDFG):
        res = {}
        import dace.data

        for name in sdfg.signature_arglist(with_types=False, for_call=True):
            if name in sdfg.arrays:
                data = sdfg.arrays[name]
                assert isinstance(data, dace.data.Array)
                res[name] = "py::buffer {name}, std::array<gt::uint_t,{ndim}> {name}_origin".format(
                    name=name,
                    ndim=len(data.shape),
                )
            elif name in sdfg.symbols and not name.startswith("__"):
                assert name in sdfg.symbols
                res[name] = "{dtype} {name}".format(dtype=sdfg.symbols[name].ctype, name=name)
        return list(res[node.name] for node in gtir.params if node.name in res)

    def generate_sid_params(self, sdfg: dace.SDFG):
        res = []
        import dace.data

        for name, array in sdfg.arrays.items():
            if array.transient:
                continue
            domain_dim_flags = tuple(
                True
                if any(
                    dace.symbolic.pystr_to_symbolic(f"__{dim.upper()}") in s.free_symbols
                    for s in array.shape
                    if hasattr(s, "free_symbols")
                )
                else False
                for dim in "ijk"
            )
            data_ndim = len(array.shape) - sum(array_dimensions(array))
            sid_def = pybuffer_to_sid(
                name=name,
                ctype=array.dtype.ctype,
                domain_dim_flags=domain_dim_flags,
                data_ndim=data_ndim,
                stride_kind_index=self.unique_index(),
                backend=self.backend,
            )

            res.append(sid_def)
        # pass scalar parameters as variables
        for name in (n for n in sdfg.symbols.keys() if not n.startswith("__")):
            res.append(name)
        return res

    def generate_sdfg_bindings(self, gtir, sdfg, module_name):

        return self.mako_template.render_values(
            name=sdfg.name,
            module_name=module_name,
            entry_params=self.generate_entry_params(gtir, sdfg),
            sid_params=self.generate_sid_params(sdfg),
        )

    @classmethod
    def apply(cls, gtir: gtir.Stencil, sdfg: dace.SDFG, module_name: str, *, backend) -> str:
        generated_code = cls(backend).generate_sdfg_bindings(gtir, sdfg, module_name=module_name)
        formatted_code = codegen.format_source("cpp", generated_code, style="LLVM")
        return formatted_code


class DaCePyExtModuleGenerator(gt_backend.PyExtModuleGenerator):
    def generate_imports(self):
        res = super().generate_imports()
        return res + "\nimport dace\nimport copy"

    def generate_class_members(self):
        res = super().generate_class_members()
        filepath = self.builder.module_path.joinpath(
            os.path.dirname(self.builder.module_path), self.builder.module_name + ".sdfg"
        )
        res += """
_sdfg = None

def __new__(cls, *args, **kwargs):
    res = super().__new__(cls, *args, **kwargs)
    cls._sdfg = dace.SDFG.from_file('{filepath}')
    return res

@property
def sdfg(self) -> dace.SDFG:
    return copy.deepcopy(self._sdfg)


""".format(
            filepath=filepath
        )
        return res


@gt_backend.register
class GTCDaceBackend(BaseGTBackend, CLIBackendMixin):
    """DaCe python backend using gtc."""

    name = "gtc:dace"
    GT_BACKEND_T = "dace"
    languages = {"computation": "c++", "bindings": ["python"]}
    storage_info = {
        "alignment": 1,
        "device": "cpu",
        "layout_map": make_x86_layout_map,
        "is_compatible_layout": lambda x: True,
        "is_compatible_type": lambda x: isinstance(x, np.ndarray),
    }

    MODULE_GENERATOR_CLASS = DaCePyExtModuleGenerator

    options = BaseGTBackend.GT_BACKEND_OPTS
    PYEXT_GENERATOR_CLASS = GTCDaCeExtGenerator  # type: ignore
    USE_LEGACY_TOOLCHAIN = False

    def generate_extension(self) -> Tuple[str, str]:
        return self.make_extension(gt_version=2, ir=self.builder.definition_ir, uses_cuda=False)

    def generate(self) -> Type["StencilObject"]:
        self.check_options(self.builder.options)

        # Generate the Python binary extension (checking if GridTools sources are installed)
        if not gt_src_manager.has_gt_sources(2) and not gt_src_manager.install_gt_sources(2):
            raise RuntimeError("Missing GridTools sources.")

        pyext_module_name: Optional[str]
        pyext_file_path: Optional[str]

        # TODO(havogt) add bypass if computation has no effect
        pyext_module_name, pyext_file_path = self.generate_extension()

        # Generate and return the Python wrapper class
        return self.make_module(
            pyext_module_name=pyext_module_name,
            pyext_file_path=pyext_file_path,
        )


@gt_backend.register
class GTCDaceGPUBackend(BaseGTBackend, CLIBackendMixin):
    """DaCe python backend using gtc."""

    name = "gtc:dace:gpu"
    GT_BACKEND_T = "dace"
    languages = {"computation": "c++", "bindings": ["python"]}
    storage_info = {
        "alignment": 32,
        "device": "gpu",
        "layout_map": make_cuda_layout_map,
        "is_compatible_layout": cuda_is_compatible_layout,
        "is_compatible_type": cuda_is_compatible_type,
    }
    options = {**BaseGTBackend.GT_BACKEND_OPTS, "device_sync": {"versioning": True, "type": bool}}
    PYEXT_GENERATOR_CLASS = GTCDaCeExtGenerator  # type: ignore
    MODULE_GENERATOR_CLASS = GTCUDAPyModuleGenerator
    USE_LEGACY_TOOLCHAIN = False

    def generate_extension(self) -> Tuple[str, str]:
        return self.make_extension(gt_version=2, ir=self.builder.definition_ir, uses_cuda=True)

    def generate(self) -> Type["StencilObject"]:
        self.check_options(self.builder.options)

        # Generate the Python binary extension (checking if GridTools sources are installed)
        if not gt_src_manager.has_gt_sources(2) and not gt_src_manager.install_gt_sources(2):
            raise RuntimeError("Missing GridTools sources.")

        pyext_module_name: Optional[str]
        pyext_file_path: Optional[str]

        # TODO(havogt) add bypass if computation has no effect
        pyext_module_name, pyext_file_path = self.generate_extension()

        # Generate and return the Python wrapper class
        return self.make_module(
            pyext_module_name=pyext_module_name,
            pyext_file_path=pyext_file_path,
        )<|MERGE_RESOLUTION|>--- conflicted
+++ resolved
@@ -207,20 +207,6 @@
         self.backend = backend
 
     def __call__(self, definition_ir: StencilDefinition) -> Dict[str, Dict[str, str]]:
-<<<<<<< HEAD
-        default_pipeline = DefaultPipeline(
-            skip=[
-                MaskStmtMerging,
-                MaskInlining,
-                FillFlushToLocalKCaches,
-            ]
-        )
-        gtir = GtirPipeline(DefIRToGTIR.apply(definition_ir)).full()
-        base_oir = gtir_to_oir.GTIRToOIR().visit(gtir)
-        oir = self.backend.builder.options.backend_opts.get("oir_pipeline", default_pipeline).run(
-            base_oir
-        )
-=======
         gtir = GtirPipeline(DefIRToGTIR.apply(definition_ir)).full()
         base_oir = gtir_to_oir.GTIRToOIR().visit(gtir)
         oir_pipeline = self.backend.builder.options.backend_opts.get(
@@ -228,7 +214,6 @@
             DefaultPipeline(skip=[MaskStmtMerging, MaskInlining, FillFlushToLocalKCaches]),
         )
         oir = oir_pipeline.run(base_oir)
->>>>>>> b5409fa4
         sdfg = OirSDFGBuilder().visit(oir)
 
         to_device(sdfg, self.backend.storage_info["device"])
