# -*- coding: utf-8 -*-
#
# GT4Py - GridTools4Py - GridTools for Python
#
# Copyright (c) 2014-2021, ETH Zurich
# All rights reserved.
#
# This file is part the GT4Py project and the GridTools framework.
# GT4Py is free software: you can redistribute it and/or modify it under
# the terms of the GNU General Public License as published by the
# Free Software Foundation, either version 3 of the License, or any later
# version. See the LICENSE.txt file at the top-level directory of this
# distribution for a copy of the license or check <https://www.gnu.org/licenses/>.
#
# SPDX-License-Identifier: GPL-3.0-or-later

import abc
import functools
import numbers
import os
from typing import TYPE_CHECKING, Any, Dict, List, Optional, Tuple, Type, Union

import jinja2
import numpy as np

from gt4py import backend as gt_backend
from gt4py import definitions as gt_definitions
from gt4py import gt_src_manager
from gt4py import ir as gt_ir
from gt4py import utils as gt_utils
from gt4py.utils import text as gt_text

from . import pyext_builder
from .module_generator import CUDAPyExtModuleGenerator, PyExtModuleGenerator


if TYPE_CHECKING:
    from gt4py.stencil_object import StencilObject
    from gt4py.storage.storage import Storage


def make_x86_layout_map(mask: Tuple[int, ...]) -> Tuple[Optional[int], ...]:
    ctr = iter(range(sum(mask)))
    if len(mask) < 3:
        layout: List[Optional[int]] = [next(ctr) if m else None for m in mask]
    else:
        swapped_mask: List[Optional[int]] = [*mask[3:], *mask[:3]]
        layout = [next(ctr) if m else None for m in swapped_mask]

        layout = [*layout[-3:], *layout[:-3]]

    return tuple(layout)


def x86_is_compatible_layout(field: "Storage") -> bool:
    stride = 0
    layout_map = make_x86_layout_map(field.mask)
    flattened_layout = [index for index in layout_map if index is not None]
    if len(field.strides) < len(flattened_layout):
        return False
    for dim in reversed(np.argsort(flattened_layout)):
        if field.strides[dim] < stride:
            return False
        stride = field.strides[dim]
    return True


def gtcpu_is_compatible_type(field: "Storage") -> bool:
    return isinstance(field, np.ndarray)


def make_mc_layout_map(mask: Tuple[int, ...]) -> Tuple[Optional[int], ...]:
    ctr = reversed(range(sum(mask)))
    if len(mask) < 3:
        layout: List[Optional[int]] = [next(ctr) if m else None for m in mask]
    else:
        swapped_mask: List[Optional[int]] = list(mask)
        tmp = swapped_mask[1]
        swapped_mask[1] = swapped_mask[2]
        swapped_mask[2] = tmp

        layout = [next(ctr) if m else None for m in swapped_mask]

        tmp = layout[1]
        layout[1] = layout[2]
        layout[2] = tmp

    return tuple(layout)


def mc_is_compatible_layout(field: "Storage") -> bool:
    stride = 0
    layout_map = make_mc_layout_map(field.mask)
    flattened_layout = [index for index in layout_map if index is not None]
    if len(field.strides) < len(flattened_layout):
        return False
    for dim in reversed(np.argsort(flattened_layout)):
        if field.strides[dim] < stride:
            return False
        stride = field.strides[dim]
    return True


def make_cuda_layout_map(mask: Tuple[int, ...]) -> Tuple[Optional[int], ...]:
    ctr = reversed(range(sum(mask)))
    return tuple([next(ctr) if m else None for m in mask])


def cuda_is_compatible_layout(field: "Storage") -> bool:
    stride = 0
    layout_map = make_cuda_layout_map(field.mask)
    flattened_layout = [index for index in layout_map if index is not None]
    if len(field.strides) < len(flattened_layout):
        return False
    for dim in reversed(np.argsort(flattened_layout)):
        if field.strides[dim] < stride:
            return False
        stride = field.strides[dim]
    return True


def cuda_is_compatible_type(field: Any) -> bool:
    from gt4py.storage.storage import ExplicitlySyncedGPUStorage, GPUStorage

    return isinstance(field, (GPUStorage, ExplicitlySyncedGPUStorage))


class LowerHorizontalIfPass(gt_ir.IRNodeMapper):
    @classmethod
    def apply(cls, impl_node: gt_ir.StencilImplementation) -> None:
        cls(impl_node.domain).visit(impl_node)

    def __init__(self, domain: gt_ir.Domain):
        self.domain = domain
        self.extent: Optional[gt_ir.Extent] = None

    def visit_Stage(
        self, path: tuple, node_name: str, node: gt_ir.Stage
    ) -> Tuple[bool, gt_ir.Stage]:
        self.extent = node.compute_extent
        return self.generic_visit(path, node_name, node)

    def visit_HorizontalIf(
        self, path: tuple, node_name: str, node: gt_ir.HorizontalIf
    ) -> Tuple[bool, gt_ir.If]:
        assert self.extent is not None

        conditions = []
        for axis, interval in node.intervals.items():
            extent = self.extent[self.domain.index(axis)]

            if (
                interval.start.level == interval.end.level
                and interval.start.offset == interval.end.offset - 1
            ):
                # Use a single condition
                conditions.append(
                    gt_ir.BinOpExpr(
                        op=gt_ir.BinaryOperator.EQ,
                        lhs=gt_ir.AxisIndex(axis=axis),
                        rhs=gt_ir.AxisOffset(
                            axis=axis, endpt=interval.start.level, offset=interval.start.offset
                        ),
                    )
                )
            else:
                # start
                if (
                    interval.start.level != gt_ir.LevelMarker.START
                    or interval.start.offset > extent[0]
                ):
                    conditions.append(
                        gt_ir.BinOpExpr(
                            op=gt_ir.BinaryOperator.GE,
                            lhs=gt_ir.AxisIndex(axis=axis),
                            rhs=gt_ir.AxisOffset(
                                axis=axis, endpt=interval.start.level, offset=interval.start.offset
                            ),
                        )
                    )

                # end
                if interval.end.level != gt_ir.LevelMarker.END or interval.end.offset < extent[1]:
                    conditions.append(
                        gt_ir.BinOpExpr(
                            op=gt_ir.BinaryOperator.LT,
                            lhs=gt_ir.AxisIndex(axis=axis),
                            rhs=gt_ir.AxisOffset(
                                axis=axis, endpt=interval.end.level, offset=interval.end.offset
                            ),
                        )
                    )

        if conditions:
            return (
                True,
                gt_ir.If(
                    condition=functools.reduce(
                        lambda x, y: gt_ir.BinOpExpr(op=gt_ir.BinaryOperator.AND, lhs=x, rhs=y),
                        conditions,
                    ),
                    main_body=node.body,
                ),
            )
        else:
            return True, node.body


class _MaxKOffsetExtractor(gt_ir.IRNodeVisitor):
    @classmethod
    def apply(cls, root_node: gt_ir.Node) -> int:
        return cls()(root_node)

    def __init__(self):
        self.max_offset = 2

    def __call__(self, node: gt_ir.Node) -> int:
        self.visit(node)
        return self.max_offset

    def visit_AxisBound(self, node: gt_ir.AxisBound) -> None:
        self.max_offset = max(self.max_offset, abs(node.offset) + 1)


_extract_max_k_offset = _MaxKOffsetExtractor.apply


class GTPyExtGenerator(gt_ir.IRNodeVisitor):

    TEMPLATE_DIR = os.path.join(os.path.dirname(__file__), "templates")
    TEMPLATE_FILES = {
        "computation.hpp": "computation.hpp.in",
        "computation.src": "computation.src.in",
        "bindings.cpp": "bindings.cpp.in",
    }
    COMPUTATION_FILES = ["computation.hpp", "computation.src"]
    BINDINGS_FILES = ["bindings.cpp"]

    OP_TO_CPP = {
        gt_ir.UnaryOperator.POS: "+",
        gt_ir.UnaryOperator.NEG: "-",
        gt_ir.UnaryOperator.NOT: "!",
        gt_ir.BinaryOperator.ADD: "+",
        gt_ir.BinaryOperator.SUB: "-",
        gt_ir.BinaryOperator.MUL: "*",
        gt_ir.BinaryOperator.DIV: "/",
        gt_ir.BinaryOperator.POW: "pow({}, {})".format,
        gt_ir.BinaryOperator.MOD: "fmod({}, {})".format,
        gt_ir.BinaryOperator.AND: "&&",
        gt_ir.BinaryOperator.OR: "||",
        gt_ir.BinaryOperator.LT: "<",
        gt_ir.BinaryOperator.LE: "<=",
        gt_ir.BinaryOperator.EQ: "==",
        gt_ir.BinaryOperator.GE: ">=",
        gt_ir.BinaryOperator.GT: ">",
        gt_ir.BinaryOperator.NE: "!=",
    }

    DATA_TYPE_TO_CPP = {
        gt_ir.DataType.BOOL: "bool",
        gt_ir.DataType.INT8: "int8_t",
        gt_ir.DataType.INT16: "int16_t",
        gt_ir.DataType.INT32: "int32_t",
        gt_ir.DataType.INT64: "int64_t",
        gt_ir.DataType.FLOAT32: "float32_t",
        gt_ir.DataType.FLOAT64: "float64_t",
        gt_ir.DataType.DEFAULT: "float64_t",
    }

    NATIVE_FUNC_TO_CPP = {
        gt_ir.NativeFunction.ABS: "fabs",
        gt_ir.NativeFunction.MIN: "min",
        gt_ir.NativeFunction.MAX: "max",
        gt_ir.NativeFunction.MOD: "fmod",
        gt_ir.NativeFunction.SIN: "sin",
        gt_ir.NativeFunction.COS: "cos",
        gt_ir.NativeFunction.TAN: "tan",
        gt_ir.NativeFunction.ARCSIN: "asin",
        gt_ir.NativeFunction.ARCCOS: "acos",
        gt_ir.NativeFunction.ARCTAN: "atan",
        gt_ir.NativeFunction.SQRT: "sqrt",
        gt_ir.NativeFunction.EXP: "exp",
        gt_ir.NativeFunction.LOG: "log",
        gt_ir.NativeFunction.ISFINITE: "isfinite",
        gt_ir.NativeFunction.ISINF: "isinf",
        gt_ir.NativeFunction.ISNAN: "isnan",
        gt_ir.NativeFunction.FLOOR: "floor",
        gt_ir.NativeFunction.CEIL: "ceil",
        gt_ir.NativeFunction.TRUNC: "trunc",
    }

    BUILTIN_TO_CPP = {
        gt_ir.Builtin.NONE: "nullptr",  # really?
        gt_ir.Builtin.FALSE: "false",
        gt_ir.Builtin.TRUE: "true",
    }

    def __init__(self, class_name, module_name, backend):
        self.class_name = class_name
        self.module_name = module_name
        self.backend = backend

        self.templates = {}
        for key, file_name in self.TEMPLATE_FILES.items():
            with open(os.path.join(self.TEMPLATE_DIR, file_name), "r") as f:
                self.templates[key] = jinja2.Template(f.read())
        self.impl_node = None
        self.stage_symbols = None
        self.apply_block_symbols = None
        self.declared_symbols = None
        self.requires_K_size = False

    def __call__(self, impl_node: gt_ir.StencilImplementation) -> Dict[str, Dict[str, str]]:
        assert isinstance(impl_node, gt_ir.StencilImplementation)
        assert impl_node.domain.sequential_axis.name == gt_definitions.CartesianSpace.Axis.K.name

        self.impl_node = impl_node

        self.domain = impl_node.domain
        self.k_splitters: List[Tuple[str, int]] = []

        source = self.visit(impl_node)

        return source

    def _make_cpp_value(self, value: Any) -> Optional[str]:
        if isinstance(value, numbers.Number):
            if isinstance(value, bool):
                value = int(value)
                result: Optional[str] = str(value)
        else:
            result = None

        return result

    def _make_cpp_type(self, data_type: gt_ir.DataType) -> str:
        result = self.DATA_TYPE_TO_CPP[data_type]

        return result

    def _make_cpp_variable(self, decl: gt_ir.VarDecl) -> str:
        result = "{t} {name};".format(t=self._make_cpp_type(decl.data_type), name=decl.name)

        return result

    def visit_ScalarLiteral(self, node: gt_ir.ScalarLiteral) -> str:
        source = "{dtype}{{{value}}}".format(
            dtype=self.DATA_TYPE_TO_CPP[node.data_type], value=node.value
        )

        return source

    def visit_FieldRef(self, node: gt_ir.FieldRef, **kwargs: Any) -> str:
        assert node.name in self.apply_block_symbols
        if node.data_index:
            raise ValueError("Only scalar fields are supported.")

        offset = [node.offset.get(name, 0) for name in self.domain.axes_names]
        if not all(i == 0 for i in offset):
            source_offsets = [
                f"int({self.visit(i)})" if isinstance(i, gt_ir.Expr) else str(i) for i in offset
            ]
            idx = ", ".join(source_offsets)
        else:
            idx = ""
        source = "eval({name}({idx}))".format(name=node.name, idx=idx)

        return source

    def visit_VarRef(self, node: gt_ir.VarRef, *, write_context: bool = False) -> str:
        assert node.name in self.apply_block_symbols

        if write_context and node.name not in self.declared_symbols:
            self.declared_symbols.add(node.name)
            source = self._make_cpp_type(self.apply_block_symbols[node.name].data_type) + " "
        else:
            source = ""

        idx = ", ".join(str(i) for i in node.index) if node.index else ""

        if node.name in self.impl_node.parameters:
            source += "eval({name}({idx}))".format(name=node.name, idx=idx)
        else:
            source += "{name}".format(name=node.name)
            if idx:
                source += "[{idx}]".format(idx=idx)

        return source

    def visit_UnaryOpExpr(self, node: gt_ir.UnaryOpExpr) -> str:
        fmt = "({})" if isinstance(node.arg, gt_ir.CompositeExpr) else "{}"
        source = "{op}{expr}".format(
            op=self.OP_TO_CPP[node.op], expr=fmt.format(self.visit(node.arg))
        )

        return source

    def visit_BinOpExpr(self, node: gt_ir.BinOpExpr) -> str:
        lhs_fmt = "({})" if isinstance(node.lhs, gt_ir.CompositeExpr) else "{}"
        lhs_expr = lhs_fmt.format(self.visit(node.lhs))
        rhs_fmt = "({})" if isinstance(node.rhs, gt_ir.CompositeExpr) else "{}"
        rhs_expr = rhs_fmt.format(self.visit(node.rhs))

        cpp_op = self.OP_TO_CPP[node.op]
        if callable(cpp_op):
            source = cpp_op(lhs_expr, rhs_expr)
        else:
            source = "{lhs} {op} {rhs}".format(lhs=lhs_expr, op=cpp_op, rhs=rhs_expr)

        return source

    def visit_Cast(self, node: gt_ir.Cast) -> str:
        expr = self.visit(node.expr)
        dtype = self.DATA_TYPE_TO_CPP[node.data_type]
        return f"static_cast<{dtype}>({expr})"

    def visit_BuiltinLiteral(self, node: gt_ir.BuiltinLiteral) -> str:
        return self.BUILTIN_TO_CPP[node.value]

    def visit_NativeFuncCall(self, node: gt_ir.NativeFuncCall) -> str:
        call = self.NATIVE_FUNC_TO_CPP[node.func]
        if self.backend.GT_BACKEND_T != "cuda":
            call = "std::" + call
        args = ",".join(self.visit(arg) for arg in node.args)
        return f"{call}({args})"

    def visit_TernaryOpExpr(self, node: gt_ir.TernaryOpExpr) -> str:
        then_fmt = "({})" if isinstance(node.then_expr, gt_ir.CompositeExpr) else "{}"
        else_fmt = "({})" if isinstance(node.else_expr, gt_ir.CompositeExpr) else "{}"
        source = "({condition}) ? {then_expr} : {else_expr}".format(
            condition=self.visit(node.condition),
            then_expr=then_fmt.format(self.visit(node.then_expr)),
            else_expr=else_fmt.format(self.visit(node.else_expr)),
        )

        return source

    def visit_Assign(self, node: gt_ir.Assign) -> List[str]:
        lhs = self.visit(node.target, write_context=True)
        rhs = self.visit(node.value)
        source = "{lhs} = {rhs};".format(lhs=lhs, rhs=rhs)

        return [source]

    def visit_BlockStmt(self, node: gt_ir.BlockStmt) -> str:
        body_sources = gt_text.TextBlock()
        for stmt in node.stmts:
            body_sources.extend(self.visit(stmt))

        return body_sources.text

    def visit_If(self, node: gt_ir.If) -> gt_text.TextBlock:
        body_sources = gt_text.TextBlock()
        body_sources.append("if ({condition}) {{".format(condition=self.visit(node.condition)))
        for stmt in node.main_body.stmts:
            body_sources.extend(self.visit(stmt))
        if node.else_body:
            body_sources.append("} else {")

            for stmt in node.else_body.stmts:
                body_sources.extend(self.visit(stmt))

        body_sources.append("}")
        return body_sources

    def visit_AxisIndex(self, node: gt_ir.AxisIndex) -> str:
        return f"eval.{node.axis.lower()}()"

    def _visit_ForLoopBound(self, node: gt_ir.AxisBound, axis):
        return "static_cast<gt::int_t>({endpt}{offset:+d})".format(
            endpt=f"eval(domain_size_{axis.name}())"
            if node.level == gt_ir.LevelMarker.END
            else "0",
            offset=node.offset,
        )

    def visit_For(self, node: gt_ir.For) -> str:
        body_sources = gt_text.TextBlock()

        k_ax = gt_ir.Domain.LatLonGrid().sequential_axis
        if isinstance(node.start, gt_ir.AxisBound):
            start = self._visit_ForLoopBound(node.start, k_ax)
        else:
            start = self.visit(node.start)
        if isinstance(node.stop, gt_ir.AxisBound):
            stop = self._visit_ForLoopBound(node.stop, k_ax)
        else:
            stop = self.visit(node.stop)
        if isinstance(node.step, int):
            if node.step > 0:
                body_sources.append(
                    f"for ({node.target.name}={start}; {node.target.name}<{stop}; {node.target.name}+={node.step}){{"
                )
            elif node.step < 0:
                body_sources.append(
                    f"for ({node.target.name}={start}; {node.target.name}>{stop}; {node.target.name}-={abs(node.step)}){{"
                )
            else:
                body_sources.append(
                    f"for ({node.target.name}={start}; {node.target.name}<{stop}; {node.target.name}++){{"
                )
        for stmt in node.body.stmts:
            body_sources.append(self.visit(stmt))
        body_sources.append("}")

        return body_sources.text

    def visit_While(self, node: gt_ir.While) -> gt_text.TextBlock:
        body_sources = gt_text.TextBlock()
        body_sources.append("while ({condition}) {{".format(condition=self.visit(node.condition)))
        for stmt in node.body.stmts:
            body_sources.extend(self.visit(stmt))

        body_sources.append("}")
        return body_sources

    def visit_AxisBound(self, node: gt_ir.AxisBound) -> Tuple[int, int]:
        if node.level == gt_ir.LevelMarker.START:
            level = 0
        elif node.level == gt_ir.LevelMarker.END:
            level = len(self.k_splitters) + 1
        else:
            raise NotImplementedError("VarRefs are not yet supported")

        # Shift offset to make it relative to the splitter (in-between levels)
        offset = node.offset + 1 if node.offset >= 0 else node.offset

        return level, offset

    def visit_AxisInterval(
        self, node: gt_ir.AxisInterval
    ) -> Tuple[Tuple[int, int], Tuple[int, int]]:
        start_splitter, start_offset = self.visit(node.start)
        end_splitter, end_offset = self.visit(node.end)

        # Transform range from excluded endpoint to including endpoint
        end_offset = -1 if end_offset == 1 else end_offset - 1

        return (start_splitter, start_offset), (end_splitter, end_offset)

    def visit_AxisIndex(self, node: gt_ir.AxisIndex) -> str:
        return f"eval.{node.axis.lower()}()"

    def visit_AxisOffset(self, node: gt_ir.AxisOffset) -> str:
        return "static_cast<gt::int_t>({endpt}{offset:+d})".format(
            endpt=f"eval(domain_size_{node.axis.upper()}())"
            if node.endpt == gt_ir.LevelMarker.END
            else "0",
            offset=node.offset,
        )

    def visit_ApplyBlock(
        self, node: gt_ir.ApplyBlock
    ) -> Tuple[Tuple[Tuple[int, int], Tuple[int, int]], str]:
        interval_definition = self.visit(node.interval)

        body_sources = gt_text.TextBlock()

        self.declared_symbols = set()
        for name, var_decl in node.local_symbols.items():
            assert isinstance(var_decl, gt_ir.VarDecl)
            body_sources.append(self._make_cpp_variable(var_decl))
            self.declared_symbols.add(name)

        self.apply_block_symbols = {**self.stage_symbols, **node.local_symbols}
        body_sources.extend(self.visit(node.body))

        return interval_definition, body_sources.text

    def visit_Stage(self, node: gt_ir.Stage) -> Dict[str, Any]:
        # Initialize symbols for the generation of references in this stage
        self.stage_symbols = {}
        args = []
        fields_with_variable_offset = set()
        for field_ref in gt_ir.iter_nodes_of_type(node, gt_ir.FieldRef):
            if isinstance(field_ref.offset.get(self.domain.sequential_axis.name, None), gt_ir.Expr):
                fields_with_variable_offset.add(field_ref.name)
        for accessor in node.accessors:
            self.stage_symbols[accessor.symbol] = accessor
            arg = {"name": accessor.symbol, "access_type": "in", "extent": None}
            if isinstance(accessor, gt_ir.FieldAccessor):
                arg["access_type"] = (
                    "in" if accessor.intent == gt_definitions.AccessKind.READ else "inout"
                )
                if accessor.symbol not in fields_with_variable_offset:
                    arg["extent"] = gt_utils.flatten(accessor.extent)
                else:
                    # If the field has a variable offset, then we assert the maximum vertical extents.
                    # 1000 is just a guess, but should be larger than any reasonable number of vertical levels.
                    arg["extent"] = gt_utils.flatten(accessor.extent[:-1]) + [-1000, 1000]
            args.append(arg)

<<<<<<< HEAD
        for for_node in gt_ir.iter_nodes_of_type(node, gt_ir.For):
            if any(
                isinstance(bound, gt_ir.AxisBound) and bound.level == gt_ir.LevelMarker.END
                for bound in (for_node.start, for_node.stop)
            ):
                args.append({"name": "domain_size_K", "access_type": "in", "extent": None})
                self.requires_K_size = True
=======
        parallel_axes_names = [axis.name for axis in self.domain.parallel_axes]
        has_horizontal_region = False
        for pos_node in gt_ir.iter_nodes_of_type(node, gt_ir.AxisIndex):
            if pos_node.axis in parallel_axes_names:
                has_horizontal_region = True

        if has_horizontal_region:
            args.extend(
                [
                    {"name": f"domain_size_{name}", "access_type": "in", "extent": None}
                    for name in parallel_axes_names
                ]
            )
>>>>>>> a7608cbd

        # Create regions and computations
        regions = []
        for apply_block in node.apply_blocks:
            interval_definition, body_sources = self.visit(apply_block)
            regions.append(
                {
                    "interval_start": interval_definition[0],
                    "interval_end": interval_definition[1],
                    "body": body_sources,
                }
            )
        functor_content = {"args": args, "regions": regions}

        return functor_content

    def visit_StencilImplementation(
        self, node: gt_ir.StencilImplementation
    ) -> Dict[str, Dict[str, str]]:
        offset_limit = _extract_max_k_offset(node)
        k_axis = {"n_intervals": 1, "offset_limit": offset_limit}
        max_extent = functools.reduce(
            lambda a, b: a | b, node.fields_extents.values(), gt_definitions.Extent.zeros()
        )
        halo_sizes = tuple(max(lower, upper) for lower, upper in max_extent.to_boundary())
        constants = {}
        if node.externals:
            for name, value in node.externals.items():
                value = self._make_cpp_value(name)
                if value is not None:
                    constants[name] = value

        api_names = [arg_info.name for arg_info in node.api_signature]
        arg_fields = []
        tmp_fields = []
        storage_ids = []
        max_ndim = 0

        for name, field_decl in node.fields.items():
            if name not in node.unreferenced:
                max_ndim = max(max_ndim, len(field_decl.axes))
                field_attributes = {
                    "name": field_decl.name,
                    "dtype": self._make_cpp_type(field_decl.data_type),
                    "naxes": len(field_decl.axes),
                    "axes": field_decl.axes,
                    "selector": tuple(
                        axis in field_decl.axes for axis in self.impl_node.domain.axes_names
                    ),
                }
                if field_decl.is_api:
                    if field_decl.layout_id not in storage_ids:
                        storage_ids.append(field_decl.layout_id)
                    field_attributes["layout_id"] = storage_ids.index(field_decl.layout_id)
                    arg_fields.append(field_attributes)
                else:
                    tmp_fields.append(field_attributes)
        tmp_fields = list(sorted(tmp_fields, key=lambda field: field["name"]))

        parameters = [
            {"name": parameter.name, "dtype": self._make_cpp_type(parameter.data_type)}
            for name, parameter in node.parameters.items()
            if name not in node.unreferenced
        ]

        positional_computation = len(tuple(gt_ir.iter_nodes_of_type(node, gt_ir.AxisIndex))) > 0
<<<<<<< HEAD

=======
>>>>>>> a7608cbd
        stage_functors = {}
        for multi_stage in node.multi_stages:
            for group in multi_stage.groups:
                for stage in group.stages:
                    stage_functors[stage.name] = self.visit(stage)

        multi_stages = []
        for multi_stage in node.multi_stages:
            steps = [[stage.name for stage in group.stages] for group in multi_stage.groups]
            multi_stages.append({"exec": str(multi_stage.iteration_order).lower(), "steps": steps})

        template_args = dict(
            api_names=api_names,
            arg_fields=arg_fields,
            constants=constants,
            gt_backend=self.backend.GT_BACKEND_T,
            halo_sizes=halo_sizes,
            k_axis=k_axis,
            module_name=self.module_name,
            multi_stages=multi_stages,
            parameters=parameters,
            stage_functors=stage_functors,
            stencil_unique_name=self.class_name,
            positional_computation=positional_computation,
            tmp_fields=tmp_fields,
            positional_computation=positional_computation,
            requires_K_size=self.requires_K_size,
        )

        sources: Dict[str, Dict[str, str]] = {"computation": {}, "bindings": {}}
        for key, template in self.templates.items():
            if key in self.COMPUTATION_FILES:
                sources["computation"][key] = template.render(**template_args)
            elif key in self.BINDINGS_FILES:
                sources["bindings"][key] = template.render(**template_args)

        return sources


class BaseGTBackend(gt_backend.BasePyExtBackend, gt_backend.CLIBackendMixin):

    GT_BACKEND_OPTS = {
        "add_profile_info": {"versioning": True, "type": bool},
        "clean": {"versioning": False, "type": bool},
        "debug_mode": {"versioning": True, "type": bool},
        "verbose": {"versioning": False, "type": bool},
    }

    GT_BACKEND_T: str

    MODULE_GENERATOR_CLASS = PyExtModuleGenerator

    USE_LEGACY_TOOLCHAIN = True

    PYEXT_GENERATOR_CLASS = GTPyExtGenerator

    def generate(self) -> Type["StencilObject"]:
        self.check_options(self.builder.options)

        implementation_ir = self.builder.implementation_ir

        # Lower HorizontalIf to If
        LowerHorizontalIfPass.apply(self.builder.implementation_ir)

        # Generate the Python binary extension (checking if GridTools sources are installed)
        if not gt_src_manager.has_gt_sources() and not gt_src_manager.install_gt_sources():
            raise RuntimeError("Missing GridTools sources.")

        pyext_module_name: Optional[str]
        pyext_file_path: Optional[str]
        if implementation_ir.has_effect:
            pyext_module_name, pyext_file_path = self.generate_extension()
        else:
            # if computation has no effect, there is no need to create an extension
            pyext_module_name, pyext_file_path = None, None

        # Generate and return the Python wrapper class
        return self.make_module(
            pyext_module_name=pyext_module_name,
            pyext_file_path=pyext_file_path,
        )

    def generate_computation(self, *, ir: Any = None) -> Dict[str, Union[str, Dict]]:
        if not ir:
            ir = self.builder.implementation_ir
        dir_name = f"{self.builder.options.name}_src"
        src_files = self.make_extension_sources(ir=ir)
        return {dir_name: src_files["computation"]}

    def generate_bindings(
        self, language_name: str, *, ir: Any = None
    ) -> Dict[str, Union[str, Dict]]:
        if not ir:
            ir = self.builder.implementation_ir
        if language_name != "python":
            return super().generate_bindings(language_name)
        dir_name = f"{self.builder.options.name}_src"
        src_files = self.make_extension_sources(ir=ir)
        return {dir_name: src_files["bindings"]}

    @abc.abstractmethod
    def generate_extension(self, **kwargs: Any) -> Tuple[str, str]:
        """
        Generate and build a python extension for the stencil computation.

        Returns the name and file path (as string) of the compiled extension ".so" module.
        """
        pass

    def make_extension(
        self, *, gt_version: int = 1, ir: Any = None, uses_cuda: bool = False
    ) -> Tuple[str, str]:
        if not ir:
            # in the GTC backend, `ir` is the definition_ir
            ir = self.builder.implementation_ir
        # Generate source
        if not self.builder.options._impl_opts.get("disable-code-generation", False):
            gt_pyext_sources: Dict[str, Any] = self.make_extension_sources(ir=ir)
            gt_pyext_sources = {**gt_pyext_sources["computation"], **gt_pyext_sources["bindings"]}
        else:
            # Pass NOTHING to the self.builder means try to reuse the source code files
            gt_pyext_sources = {
                key: gt_utils.NOTHING for key in self.PYEXT_GENERATOR_CLASS.TEMPLATE_FILES.keys()
            }

        # Build extension module
        pyext_opts = dict(
            verbose=self.builder.options.backend_opts.get("verbose", False),
            clean=self.builder.options.backend_opts.get("clean", False),
            **pyext_builder.get_gt_pyext_build_opts(
                debug_mode=self.builder.options.backend_opts.get("debug_mode", False),
                add_profile_info=self.builder.options.backend_opts.get("add_profile_info", False),
                uses_cuda=uses_cuda,
                gt_version=gt_version,
            ),
        )

        result = self.build_extension_module(gt_pyext_sources, pyext_opts, uses_cuda=uses_cuda)
        return result

    def make_extension_sources(self, *, ir) -> Dict[str, Dict[str, str]]:
        """Generate the source for the stencil independently from use case."""
        if "computation_src" in self.builder.backend_data:
            return self.builder.backend_data["computation_src"]
        class_name = self.pyext_class_name if self.builder.stencil_id else self.builder.options.name
        module_name = (
            self.pyext_module_name
            if self.builder.stencil_id
            else f"{self.builder.options.name}_pyext"
        )
        gt_pyext_generator = self.PYEXT_GENERATOR_CLASS(class_name, module_name, self)
        gt_pyext_sources = gt_pyext_generator(ir)
        final_ext = ".cu" if self.languages and self.languages["computation"] == "cuda" else ".cpp"
        comp_src = gt_pyext_sources["computation"]
        for key in [k for k in comp_src.keys() if k.endswith(".src")]:
            comp_src[key.replace(".src", final_ext)] = comp_src.pop(key)
        self.builder.backend_data["computation_src"] = gt_pyext_sources
        return gt_pyext_sources


@gt_backend.register
class GTX86Backend(BaseGTBackend):

    GT_BACKEND_T = "x86"

    name = "gtx86"
    options = BaseGTBackend.GT_BACKEND_OPTS
    storage_info = {
        "alignment": 1,
        "device": "cpu",
        "layout_map": make_x86_layout_map,
        "is_compatible_layout": x86_is_compatible_layout,
        "is_compatible_type": gtcpu_is_compatible_type,
    }

    languages = {"computation": "c++", "bindings": ["python"]}

    def generate_extension(self, **kwargs: Any) -> Tuple[str, str]:
        return self.make_extension(uses_cuda=False)


@gt_backend.register
class GTMCBackend(BaseGTBackend):

    GT_BACKEND_T = "mc"

    name = "gtmc"
    options = BaseGTBackend.GT_BACKEND_OPTS
    storage_info = {
        "alignment": 8,
        "device": "cpu",
        "layout_map": make_mc_layout_map,
        "is_compatible_layout": mc_is_compatible_layout,
        "is_compatible_type": gtcpu_is_compatible_type,
    }

    languages = {"computation": "c++", "bindings": ["python"]}

    def generate_extension(self, **kwargs: Any) -> Tuple[str, str]:
        return self.make_extension(uses_cuda=False)


class GTCUDAPyModuleGenerator(CUDAPyExtModuleGenerator):
    def generate_pre_run(self) -> str:
        field_names = [
            key for key in self.args_data.field_info if self.args_data.field_info[key] is not None
        ]

        return "\n".join([f + ".host_to_device()" for f in field_names])

    def generate_post_run(self) -> str:
        output_field_names = [
            name
            for name, info in self.args_data.field_info.items()
            if info is not None and bool(info.access & gt_definitions.AccessKind.WRITE)
        ]

        return "\n".join([f + "._set_device_modified()" for f in output_field_names])


@gt_backend.register
class GTCUDABackend(BaseGTBackend):

    MODULE_GENERATOR_CLASS = GTCUDAPyModuleGenerator

    GT_BACKEND_T = "cuda"

    name = "gtcuda"
    options = {**BaseGTBackend.GT_BACKEND_OPTS, "device_sync": {"versioning": True, "type": bool}}
    storage_info = {
        "alignment": 32,
        "device": "gpu",
        "layout_map": make_cuda_layout_map,
        "is_compatible_layout": cuda_is_compatible_layout,
        "is_compatible_type": cuda_is_compatible_type,
    }

    languages = {"computation": "cuda", "bindings": ["python"]}

    def generate_extension(self, **kwargs: Any) -> Tuple[str, str]:
        return self.make_extension(uses_cuda=True)<|MERGE_RESOLUTION|>--- conflicted
+++ resolved
@@ -463,9 +463,6 @@
         body_sources.append("}")
         return body_sources
 
-    def visit_AxisIndex(self, node: gt_ir.AxisIndex) -> str:
-        return f"eval.{node.axis.lower()}()"
-
     def _visit_ForLoopBound(self, node: gt_ir.AxisBound, axis):
         return "static_cast<gt::int_t>({endpt}{offset:+d})".format(
             endpt=f"eval(domain_size_{axis.name}())"
@@ -590,7 +587,6 @@
                     arg["extent"] = gt_utils.flatten(accessor.extent[:-1]) + [-1000, 1000]
             args.append(arg)
 
-<<<<<<< HEAD
         for for_node in gt_ir.iter_nodes_of_type(node, gt_ir.For):
             if any(
                 isinstance(bound, gt_ir.AxisBound) and bound.level == gt_ir.LevelMarker.END
@@ -598,7 +594,7 @@
             ):
                 args.append({"name": "domain_size_K", "access_type": "in", "extent": None})
                 self.requires_K_size = True
-=======
+
         parallel_axes_names = [axis.name for axis in self.domain.parallel_axes]
         has_horizontal_region = False
         for pos_node in gt_ir.iter_nodes_of_type(node, gt_ir.AxisIndex):
@@ -612,7 +608,6 @@
                     for name in parallel_axes_names
                 ]
             )
->>>>>>> a7608cbd
 
         # Create regions and computations
         regions = []
@@ -679,10 +674,6 @@
         ]
 
         positional_computation = len(tuple(gt_ir.iter_nodes_of_type(node, gt_ir.AxisIndex))) > 0
-<<<<<<< HEAD
-
-=======
->>>>>>> a7608cbd
         stage_functors = {}
         for multi_stage in node.multi_stages:
             for group in multi_stage.groups:
@@ -706,7 +697,6 @@
             parameters=parameters,
             stage_functors=stage_functors,
             stencil_unique_name=self.class_name,
-            positional_computation=positional_computation,
             tmp_fields=tmp_fields,
             positional_computation=positional_computation,
             requires_K_size=self.requires_K_size,
