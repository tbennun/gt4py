{#

 # GT4Py - GridTools4Py - GridTools for Python
 #
 # Copyright (c) 2014-2019, ETH Zurich
 # All rights reserved.
 #
 # This file is part the GT4Py project and the GridTools framework.
 # GT4Py is free software: you can redistribute it and/or modify it under
 # the terms of the GNU General Public License as published by the
 # Free Software Foundation, either version 3 of the License, or any later
 # version. See the LICENSE.txt file at the top-level directory of this
 # distribution for a copy of the license or check <https://www.gnu.org/licenses/>.
 #
 # SPDX-License-Identifier: GPL-3.0-or-later

 ---- Template variables ----

    - arg_fields: [{ "name": str, "dtype": str, "layout_id": int, "selector": [bool], "naxes": int }]
    - constants: { name:str : str }
    - gt_backend: str
    - halo_sizes: [int]
    - k_axis: { "n_intervals": int, "offset_limit": int}
    - max_ndim: int
    - positional_computation: bool
    - multi_stages: [{ "exec": str, "steps": [[str]]]
    - parameters: [{ "name": str, "dtype": str }]
    - stage_functors: {
        name:str : {
            "args": [
                {
                    "name": str
                    "access_type": str
                    "extent": [int] | None
                }
            ]
            "regions": [
                {
                    "interval_start": (level:int, offset:int),
                    "interval_end": (level:int, offset:int),
                    "body": str
                }
            ]
        }
    }
    - stencil_unique_name: str
    - tmp_fields: [{ "name": str, "dtype": str }]
    - positional_computation: bool
    - requires_K_size: bool
#}

<<<<<<< HEAD
=======
{%- set axes_names = ["I", "J"] -%}
>>>>>>> a7608cbd

{%- if gt_backend == "cuda" %}
#define GT_USE_GPU
{%- endif %}

#include "computation.hpp"

#include <gridtools/stencil_composition/stencil_composition.hpp>

#include <array>
#include <cassert>
#include <stdexcept>
#include <type_traits>
{%- if gt_backend != "cuda" %}
#include <cmath>
{%- endif %}

static constexpr int MAX_DIM = 3;

namespace {{ stencil_unique_name }} {

namespace {

// Backend
using backend_t = gt::backend::{{ gt_backend }};


// Storage definitions
template <typename T, int Id, bool... Dims>
struct storage_traits {
    using info_t = gt::storage_traits<backend_t>::special_storage_info_t<
        Id, gt::selector<Dims...>, gt::halo<0, 0, 0 /* not used */>>;
    using store_t = gt::storage_traits<backend_t>::data_store_t<T, info_t>;
};

template<typename T, int Id>
struct storage_traits<T, Id, 1, 1, 1> {
    using info_t = gt::storage_traits<backend_t>::storage_info_t<
        Id, 3, gt::halo<0, 0, 0 /* not used */>>;
    using store_t = gt::storage_traits<backend_t>::data_store_t<T, info_t>;
};

template <typename T>
constexpr int count(std::integer_sequence<T>) { return 0; }

template <typename T, T Head, T... Tail>
constexpr int count(std::integer_sequence<T, Head, Tail...>) {
  return Head + count(std::integer_sequence<T, Tail...>());
}

template <class T, T... Ints>
constexpr T get(std::integer_sequence<T, Ints...>, std::size_t i) {
  constexpr T arr[] = {Ints...};
  return arr[i];
}

template<typename T, int Id, int NDIM, bool... Dims>
typename storage_traits<T, Id, Dims...>::store_t
make_data_store(const BufferInfo& bi,
                const std::array<gt::uint_t, MAX_DIM>& compute_domain_shape,
                const std::array<gt::uint_t, NDIM>& origin,
                gt::selector<Dims...> mask)
{
    // ptr, dims and strides are "outer domain" (i.e., compute domain + halo
    // region). The halo region is only defined through `make_grid` (and
    // currently, in the storage info)
    static_assert(NDIM == count(mask), "Mask dimensions do not match origin");

    gt::array<gt::uint_t, MAX_DIM> dims{};
    gt::array<gt::uint_t, MAX_DIM> strides{};
    T* ptr = static_cast<T*>(bi.ptr);

    int curr_stride = 0;
    for (int i = 0, j = 0; i < MAX_DIM; ++i) {
        if (get(mask, i) != 0) {
            curr_stride = strides[i] = bi.strides[j] / sizeof(T);
            ptr += strides[i] * origin[j];
            dims[i] = compute_domain_shape[i] + 2 * origin[j];
            ++j;
        } else {
            strides[i] = curr_stride;
            dims[i] = 0;
        }
    }

    using storage_info_t = typename storage_traits<T, Id, Dims...>::info_t;
    using data_store_t = typename storage_traits<T, Id, Dims...>::store_t;

    return data_store_t{storage_info_t{dims, strides}, ptr,
{%- if gt_backend == "cuda" %}
                           gt::ownership::external_gpu};
{%- else %}
                           gt::ownership::external_cpu};
{%- endif %}
}

// Axis
static constexpr gt::uint_t level_offset_limit = {{ k_axis.offset_limit }};

using axis_t =
    gt::axis<{{ k_axis.n_intervals }}, /* NIntervals */
             gt::axis_config::offset_limit<level_offset_limit>>;

// These halo sizes are used to determine the sizes of the temporaries
static constexpr gt::uint_t halo_size_i = {{ halo_sizes[0] }};
static constexpr gt::uint_t halo_size_j = {{ halo_sizes[1] }};
static constexpr gt::uint_t halo_size_k = {{ halo_sizes[2] }};

// Placeholder definitions
{% set arg_counter = 0 -%}
{%- for field in arg_fields %}
using p_{{ field.name }} = gt::arg<{{ arg_counter + loop.index0 }}, typename storage_traits<{{ field.dtype }}, {{ field.layout_id }}, {{ field.selector | join(", ") | lower }}>::store_t>;
{%- endfor %}
{% set arg_counter = arg_counter + arg_fields|length %}
{% for param in parameters %}
using p_{{ param.name }} = gt::arg<{{ arg_counter + loop.index0 }}, gt::global_parameter<{{ param.dtype }}>>;
{%- endfor %}
{% set arg_counter = arg_counter + parameters|length %}
<<<<<<< HEAD
{% if requires_K_size %}
using p_domain_size_K = gt::arg<{{ arg_counter }}, gt::global_parameter<gt::uint_t>>;
{%- endif %}
{% set arg_counter = arg_counter + 1 %}
=======
{%- if positional_computation -%}
{% for axis_name in axes_names %}
using p_domain_size_{{ axis_name }} = gt::arg<{{ arg_counter + loop.index0 }}, gt::global_parameter<gt::uint_t>>;
{%- endfor %}
{% set arg_counter = arg_counter + axes_names|length %}
{%- endif -%}
>>>>>>> a7608cbd
{% if tmp_fields -%}
{%- for field in tmp_fields %}
// All temporaries are 3D storages. For now...
using p_{{ field.name }} = gt::tmp_arg<{{ arg_counter + loop.index0 }}, typename storage_traits<{{ field.dtype }}, 0, 1, 1, 1>::store_t>;
{%- endfor %}
{% set arg_counter = arg_counter + tmp_fields|length %}
{%- endif %}


// Constants
{% for name, value in constants.items() %}
static constexpr auto {{ name }} = {{ value }};
{%- endfor %}

// Functors
{% for name, stage in stage_functors.items() %}
struct {{ name }}_func {
    {%- for arg in stage.args %}
    using {{ arg.name }} = gt::{{ arg.access_type }}_accessor<{{ loop.index0 }}
                {%- if arg.extent is not none %}, gt::extent<{{ arg.extent|join(", ") }}>{% endif -%}>;
    {%- endfor %}

    using param_list = gt::make_param_list<{{ stage.args|map(attribute='name')|join(", ")}} >;

    {% for region in stage.regions %}
    template <typename Evaluation>
{%- if gt_backend == "cuda" %}
    GT_FUNCTION_DEVICE static void apply(Evaluation eval,
{%- else %}
    GT_FUNCTION static void apply(Evaluation eval,
{%- endif %}
                                  gt::interval<gt::level<{{ region.interval_start|join(", ") }}, level_offset_limit>,
                                               gt::level<{{ region.interval_end|join(", ") }}, level_offset_limit>>)
    {
{%- filter indent(width=8) %}
{%- if region.entry_conditional|length > 0 %}
if ({{ region.entry_conditional }}) {
{%- filter indent(width=4) %}
{{ region.body }}
{%- endfilter %}
}
{%- else %}
{{ region.body }}
{%- endif %}
{%- endfilter %}
    }
    {%- endfor %}
};
{% endfor %}

// Grids and halos
gt::halo_descriptor make_halo_descriptor(gt::uint_t compute_domain_shape) {
    return {0, 0, 0, compute_domain_shape - 1,
            compute_domain_shape};
}

auto make_grid(const std::array<gt::uint_t, MAX_DIM>& compute_domain_shape) {
    return gt::make_grid(make_halo_descriptor(compute_domain_shape[0]),
                         make_halo_descriptor(compute_domain_shape[1]),
                         axis_t(compute_domain_shape[2]));
}

}  // namespace


// Run actual computation
void run(const std::array<gt::uint_t, MAX_DIM>& domain,
{%- set comma = joiner(", ") %}
{%- for field in arg_fields -%}
         {{- comma() }}
         const BufferInfo& bi_{{ field.name }} {{- comma() -}} const std::array<gt::uint_t, {{ field.naxes }}>& {{ field.name }}_origin
{%- endfor %}
{%- for param in parameters %}
         {{- comma() }}
         {{ param.dtype }} {{ param.name }}
{%- endfor %})
{
{#-
        // TODO the halo_size will not be compile-time anymore at a certain
        // point. Currently we just want the user to pass it to verify if he is
        // really doing what he intends to do. In fact, I think we don't care
        // that much about this, because we can calculate the halo size when we
        // create the computation. There is nothing we can gain when passing a
        // different halo size every time. This number will be internal anyway.
        //
        // Currently, we require that halo_sizes the same on both sides, i.e.,
        // halo_left == halo_right and halo_front == halo_back. This restriction
        // will disappear when the halo region is only controlled by the halo
        // descriptors. But again, this is only an internal requirement (with
        // very small limitations from user perspective).
        assert(halo_i == halo_size_i);
        assert(halo_j == halo_size_j);
        assert(halo_k == halo_size_k);
#}
    // Initialize data stores from input buffers
{%- for field in arg_fields %}
    auto ds_{{ field.name }} = make_data_store<{{ field.dtype }}, {{ field.layout_id }}, {{ field.naxes }}>(bi_{{ field.name }}, domain, {{ field.name }}_origin, gt::selector<{{ field.selector | join(", ") | lower }}>{});
{%- endfor %}

    // Run computation and wait for the synchronization of the output stores
{%- if positional_computation %}
<<<<<<< HEAD
    computation_t gt_computation = gt::make_positional_computation<backend_t>(
{% else %}
    computation_t gt_computation = gt::make_computation<backend_t>(
{% endif -%}
=======
    auto gt_computation = gt::make_positional_computation<backend_t>(
{%- else %}
    auto gt_computation = gt::make_computation<backend_t>(
{%- endif %}
>>>>>>> a7608cbd
        make_grid(domain),
{%- for param in parameters %}
        p_{{ param.name }}() = gt::make_global_parameter<{{ param.dtype }}>({{ param.name }}),
{% endfor -%}
<<<<<<< HEAD
{%- if requires_K_size %}
        p_domain_size_K() = gt::make_global_parameter(domain[2]),
=======
{%- if positional_computation -%}
{%- for axis_name in axes_names %}
        p_domain_size_{{ axis_name }}() = gt::make_global_parameter(domain[{{ loop.index0 }}]),
{%- endfor -%}
>>>>>>> a7608cbd
{%- endif -%}

{%- set multi_comma = joiner(",") %}
{%- for multi in multi_stages %}
        {{- multi_comma() }}
        gt::make_multistage(gt::execute::{{ multi.exec }}(),
    {%- set step_comma = joiner(",") %}
    {%- for step in multi.steps %}
        {{- step_comma() }}
        {%- if step|length > 1 %}
            gt::make_independent(
            {%- set extra_indent=4 %}
        {%- else %}
            {%- set extra_indent=0 %}
        {%- endif %}
        {%- set stage_comma = joiner(",") -%}
        {%- for stage in step %}
            {%- filter indent(width=extra_indent) %}
            {{- stage_comma() }}
            gt::make_stage<{{ stage }}_func>(
                p_{{ stage_functors[stage].args|map(attribute="name")|join("(), p_")}}()
            )
            {%- endfilter %}
        {%- endfor %}
        {%- if step|length > 1 %}
            )
        {%- endif %}
    {%- endfor %}
        )
{%- endfor %}
    );

    gt_computation.run({%- set comma = joiner(", ") %}
{%- for field in arg_fields -%}
                     {{ comma() }}p_{{ field.name }}()=ds_{{ field.name }}
{%- endfor %});
        // computation_.sync_bound_data_stores();
}

}  // namespace {{ stencil_unique_name }}<|MERGE_RESOLUTION|>--- conflicted
+++ resolved
@@ -49,10 +49,7 @@
     - requires_K_size: bool
 #}
 
-<<<<<<< HEAD
-=======
 {%- set axes_names = ["I", "J"] -%}
->>>>>>> a7608cbd
 
 {%- if gt_backend == "cuda" %}
 #define GT_USE_GPU
@@ -171,19 +168,16 @@
 using p_{{ param.name }} = gt::arg<{{ arg_counter + loop.index0 }}, gt::global_parameter<{{ param.dtype }}>>;
 {%- endfor %}
 {% set arg_counter = arg_counter + parameters|length %}
-<<<<<<< HEAD
 {% if requires_K_size %}
 using p_domain_size_K = gt::arg<{{ arg_counter }}, gt::global_parameter<gt::uint_t>>;
 {%- endif %}
 {% set arg_counter = arg_counter + 1 %}
-=======
 {%- if positional_computation -%}
 {% for axis_name in axes_names %}
 using p_domain_size_{{ axis_name }} = gt::arg<{{ arg_counter + loop.index0 }}, gt::global_parameter<gt::uint_t>>;
 {%- endfor %}
 {% set arg_counter = arg_counter + axes_names|length %}
 {%- endif -%}
->>>>>>> a7608cbd
 {% if tmp_fields -%}
 {%- for field in tmp_fields %}
 // All temporaries are 3D storages. For now...
@@ -285,30 +279,21 @@
 
     // Run computation and wait for the synchronization of the output stores
 {%- if positional_computation %}
-<<<<<<< HEAD
-    computation_t gt_computation = gt::make_positional_computation<backend_t>(
-{% else %}
-    computation_t gt_computation = gt::make_computation<backend_t>(
-{% endif -%}
-=======
     auto gt_computation = gt::make_positional_computation<backend_t>(
 {%- else %}
     auto gt_computation = gt::make_computation<backend_t>(
 {%- endif %}
->>>>>>> a7608cbd
         make_grid(domain),
 {%- for param in parameters %}
         p_{{ param.name }}() = gt::make_global_parameter<{{ param.dtype }}>({{ param.name }}),
 {% endfor -%}
-<<<<<<< HEAD
 {%- if requires_K_size %}
         p_domain_size_K() = gt::make_global_parameter(domain[2]),
-=======
+{%- endif -%}
 {%- if positional_computation -%}
 {%- for axis_name in axes_names %}
         p_domain_size_{{ axis_name }}() = gt::make_global_parameter(domain[{{ loop.index0 }}]),
 {%- endfor -%}
->>>>>>> a7608cbd
 {%- endif -%}
 
 {%- set multi_comma = joiner(",") %}
