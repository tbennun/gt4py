--- conflicted
+++ resolved
@@ -1357,17 +1357,10 @@
         cls.DemoteSymbols.apply(transform_data.implementation_ir, demotables)
 
 
-<<<<<<< HEAD
-class ReduceTemporaryStoragesPass(TransformPass):
-    """Demote 3D temporaries only used within a single stage to 2D temporaries."""
-
-    class ReducibleFieldsCollector(gt_ir.IRNodeVisitor):
-=======
 class ConstantFoldingPass(TransformPass):
     """Demote temporary fields to constants if only assigned to a single scalar value."""
 
     class CollectConstants(gt_ir.IRNodeVisitor):
->>>>>>> 9c6d46f9
         @classmethod
         def apply(cls, node: gt_ir.StencilImplementation) -> Set[str]:
             collector = cls()
@@ -1375,7 +1368,91 @@
 
         def __call__(self, node: gt_ir.StencilImplementation) -> Set[str]:
             assert isinstance(node, gt_ir.StencilImplementation)
-<<<<<<< HEAD
+            self.constants = {field: 0 for field in node.temporary_fields}
+            self.visit(node)
+            return set(self.constants.keys())
+
+        def visit_If(self, node: gt_ir.If, **kwargs: Any) -> None:
+            for stmt in node.main_body.stmts:
+                self.visit(stmt, in_condition=True)
+            if node.else_body:
+                for stmt in node.else_body.stmts:
+                    self.visit(stmt, in_condition=True)
+
+        def visit_Assign(self, node: gt_ir.Assign, **kwargs: Any) -> None:
+            target_name = node.target.name
+            if target_name in self.constants:
+                self.constants[target_name] += 1
+                if (
+                    not isinstance(node.value, gt_ir.ScalarLiteral)
+                    or self.constants[target_name] > 1
+                    or kwargs.get("in_condition", False)
+                ):
+                    self.constants.pop(target_name)
+
+    class ConstantFolder(gt_ir.IRNodeMapper):
+        @classmethod
+        def apply(cls, node: gt_ir.StencilImplementation, constants: Set[str]) -> None:
+            instance = cls(constants)
+            return instance(node)
+
+        def __init__(self, constants: Set[str]):
+            self.literals: Dict[str, gt_ir.ScalarLiteral] = {name: None for name in constants}
+
+        def __call__(self, node: gt_ir.StencilImplementation) -> gt_ir.StencilImplementation:
+            return self.visit(node)
+
+        def visit_StencilImplementation(
+            self, path: tuple, node_name: str, node: gt_ir.StencilImplementation
+        ) -> gt_ir.StencilImplementation:
+            res = self.generic_visit(path, node_name, node)
+            for name in self.literals:
+                node.fields.pop(name)
+                node.fields_extents.pop(name)
+            return res
+
+        def visit_FieldAccessor(
+            self, path: tuple, node_name: str, node: gt_ir.FieldAccessor
+        ) -> Tuple[bool, Optional[gt_ir.FieldAccessor]]:
+            if node.symbol in self.literals:
+                return False, None
+            else:
+                return True, node
+
+        def visit_Assign(self, path: tuple, node_name: str, node: gt_ir.Assign):
+            node.value = self.visit(node.value)
+            target_name = node.target.name
+            if target_name in self.literals:
+                self.literals[target_name] = copy.deepcopy(node.value)
+                return False, None
+            return True, node
+
+        def visit_FieldRef(
+            self, path: tuple, node_name: str, node: gt_ir.FieldRef
+        ) -> Tuple[bool, gt_ir.FieldRef]:
+            if node.name in self.literals:
+                return True, self.literals[node.name]
+            return True, node
+
+    @classmethod
+    def apply(cls, transform_data: TransformData) -> None:
+        constants = cls.CollectConstants.apply(transform_data.implementation_ir)
+        if constants:
+            cls.ConstantFolder.apply(transform_data.implementation_ir, constants)
+        return transform_data
+
+
+class ReduceTemporaryStoragesPass(TransformPass):
+    """Demote 3D temporaries only used within a single stage to 2D temporaries."""
+
+    class ReducibleFieldsCollector(gt_ir.IRNodeVisitor):
+        @classmethod
+        def apply(cls, node: gt_ir.StencilImplementation) -> Set[str]:
+            collector = cls()
+            return collector(node)
+
+        def __call__(self, node: gt_ir.StencilImplementation) -> Set[str]:
+            assert isinstance(node, gt_ir.StencilImplementation)
             self.interval: gt_ir.AxisInterval = None
             self.iteration_order: gt_ir.IterationOrder = None
             self.reduced_fields: Dict[str, gt_ir.AxisInterval] = {
@@ -1421,46 +1498,11 @@
 
         def __call__(self, node: gt_ir.StencilImplementation) -> gt_ir.StencilImplementation:
             assert isinstance(node, gt_ir.StencilImplementation)
-=======
-            self.constants = {field: 0 for field in node.temporary_fields}
-            self.visit(node)
-            return set(self.constants.keys())
-
-        def visit_If(self, node: gt_ir.If, **kwargs: Any) -> None:
-            for stmt in node.main_body.stmts:
-                self.visit(stmt, in_condition=True)
-            if node.else_body:
-                for stmt in node.else_body.stmts:
-                    self.visit(stmt, in_condition=True)
-
-        def visit_Assign(self, node: gt_ir.Assign, **kwargs: Any) -> None:
-            target_name = node.target.name
-            if target_name in self.constants:
-                self.constants[target_name] += 1
-                if (
-                    not isinstance(node.value, gt_ir.ScalarLiteral)
-                    or self.constants[target_name] > 1
-                    or kwargs.get("in_condition", False)
-                ):
-                    self.constants.pop(target_name)
-
-    class ConstantFolder(gt_ir.IRNodeMapper):
-        @classmethod
-        def apply(cls, node: gt_ir.StencilImplementation, constants: Set[str]) -> None:
-            instance = cls(constants)
-            return instance(node)
-
-        def __init__(self, constants: Set[str]):
-            self.literals: Dict[str, gt_ir.ScalarLiteral] = {name: None for name in constants}
-
-        def __call__(self, node: gt_ir.StencilImplementation) -> gt_ir.StencilImplementation:
->>>>>>> 9c6d46f9
             return self.visit(node)
 
         def visit_StencilImplementation(
             self, path: tuple, node_name: str, node: gt_ir.StencilImplementation
         ) -> gt_ir.StencilImplementation:
-<<<<<<< HEAD
             self.iir = node
             return self.generic_visit(path, node_name, node)
 
@@ -1472,56 +1514,22 @@
                 return True, gt_ir.FieldDecl(
                     name=node_name, data_type=node.data_type, axes=["I", "J"], is_api=False
                 )
-=======
-            res = self.generic_visit(path, node_name, node)
-            for name in self.literals:
-                node.fields.pop(name)
-                node.fields_extents.pop(name)
-            return res
-
-        def visit_FieldAccessor(
-            self, path: tuple, node_name: str, node: gt_ir.FieldAccessor
-        ) -> Tuple[bool, Optional[gt_ir.FieldAccessor]]:
-            if node.symbol in self.literals:
-                return False, None
-            else:
-                return True, node
-
-        def visit_Assign(self, path: tuple, node_name: str, node: gt_ir.Assign):
-            node.value = self.visit(node.value)
-            target_name = node.target.name
-            if target_name in self.literals:
-                self.literals[target_name] = copy.deepcopy(node.value)
-                return False, None
->>>>>>> 9c6d46f9
             return True, node
 
         def visit_FieldRef(
             self, path: tuple, node_name: str, node: gt_ir.FieldRef
         ) -> Tuple[bool, gt_ir.FieldRef]:
-<<<<<<< HEAD
             if node.name in self.reduced_fields:
                 axes = self.iir.fields[node.name].axes
                 return True, gt_ir.FieldRef(
                     name=node_name, offset={axis: node.offset[axis] for axis in axes}
                 )
-=======
-            if node.name in self.literals:
-                return True, self.literals[node.name]
->>>>>>> 9c6d46f9
             return True, node
 
     @classmethod
     def apply(cls, transform_data: TransformData) -> None:
-<<<<<<< HEAD
         reduced_fields = cls.ReducibleFieldsCollector.apply(transform_data.implementation_ir)
         cls.StorageReducer.apply(transform_data.implementation_ir, reduced_fields)
-=======
-        constants = cls.CollectConstants.apply(transform_data.implementation_ir)
-        if constants:
-            cls.ConstantFolder.apply(transform_data.implementation_ir, constants)
-        return transform_data
->>>>>>> 9c6d46f9
 
 
 class HousekeepingPass(TransformPass):
