# -*- coding: utf-8 -*-
#
# GT4Py - GridTools4Py - GridTools for Python
#
# Copyright (c) 2014-2020, ETH Zurich
# All rights reserved.
#
# This file is part the GT4Py project and the GridTools framework.
# GT4Py is free software: you can redistribute it and/or modify it under
# the terms of the GNU General Public License as published by the
# Free Software Foundation, either version 3 of the License, or any later
# version. See the LICENSE.txt file at the top-level directory of this
# distribution for a copy of the license or check <https://www.gnu.org/licenses/>.
#
# SPDX-License-Identifier: GPL-3.0-or-later

"""Definitions and utilities used by all the analysis pipeline components.
"""

import itertools
import warnings
from typing import (
    Any,
    Callable,
    Dict,
    Iterator,
    List,
    Optional,
    Sequence,
    Set,
    Tuple,
    Type,
    TypeVar,
    Union,
)

from gt4py import definitions as gt_definitions
from gt4py import ir as gt_ir
from gt4py.analysis import (
    DomainBlockInfo,
    IJBlockInfo,
    IntervalBlockInfo,
    IntervalInfo,
    StatementInfo,
    SymbolInfo,
    TransformData,
    TransformPass,
)
from gt4py.definitions import Extent


MergeableType = TypeVar("MergeableType")
WrappedType = TypeVar("WrappedType")


class IRSpecificationError(gt_definitions.GTSpecificationError):
    def __init__(self, message=None, *, loc=None):
        if message is None:
            message = "Invalid specification"
        message = f"{message} in '{loc.scope}' (line: {loc.line}, col: {loc.column})"
        super().__init__(message)


class IntervalSpecificationError(IRSpecificationError):
    def __init__(self, interval, message=None, *, loc=None):
        if message is None:
            if loc is None:
                message = f"Invalid interval specification '{interval}' "
            else:
                message = f"Invalid interval specification '{interval}' in '{loc.scope}' (line: {loc.line}, col: {loc.column})"
        super().__init__(message, loc=loc)


class DataTypeSpecificationError(IRSpecificationError):
    def __init__(self, data_type, message=None, *, loc=None):
        if message is None:
            if loc is None:
                message = f"Invalid data type specification '{data_type}'"
            else:
                message = f"Invalid data type specification '{data_type}' in '{loc.scope}' (line: {loc.line}, col: {loc.column})"
        super().__init__(message, loc=loc)


class InitInfoPass(TransformPass):

    _DEFAULT_OPTIONS = {"redundant_temp_fields": False}

    class SymbolMaker(gt_ir.IRNodeVisitor):
        def __init__(self, transform_data: TransformData, redundant_temp_fields: bool):
            self.data = transform_data
            self.redundant_temp_fields = redundant_temp_fields

        def visit_Ref(self, node: gt_ir.Ref):
            if node.name not in self.data.symbols:
                raise IRSpecificationError("Reference to undefined symbol", loc=node.loc)

        def visit_Decl(self, node: gt_ir.FieldDecl):
            self._add_symbol(node)
            return None

        def visit_BlockStmt(self, node: gt_ir.BlockStmt):
            result = [self.visit(stmt) for stmt in node.stmts]
            return [item for item in result if item is not None]

        def visit_StencilDefinition(self, node: gt_ir.StencilDefinition):
            # Add API symbols first
            for decl in itertools.chain(node.api_fields, node.parameters):
                self._add_symbol(decl)

            # Build the information tables
            for computation in node.computations:
                self.visit(computation)

        def _add_symbol(self, decl):
            has_redundancy = (
                isinstance(decl, gt_ir.FieldDecl)
                and self.redundant_temp_fields
                and not decl.is_api
            )
            symbol_info = SymbolInfo(decl, has_redundancy=has_redundancy)
            self.data.symbols[decl.name] = symbol_info

    class IntervalMaker(gt_ir.IRNodeVisitor):
        def __init__(self, transform_data: TransformData):
            self.data = transform_data

        def visit_StencilDefinition(self, node: gt_ir.StencilDefinition):
            self.data.splitters_var = None
            self.data.min_k_interval_sizes = [0]

            # First, look for dynamic splitters variable
            for computation in node.computations:
                interval_def = computation.interval
                for axis_bound in [interval_def.start, interval_def.end]:
                    if isinstance(axis_bound.level, gt_ir.VarRef):
                        name = axis_bound.level.name
                        for item in node.parameters:
                            if item.name == name:
                                decl = item
                                break
                        else:
                            decl = None

                        if decl is None or decl.length == 0:
                            raise IntervalSpecificationError(
                                interval_def,
                                "Invalid variable reference in interval specification",
                                loc=axis_bound.loc,
                            )

                        self.data.splitters_var = decl.name
                        self.data.min_k_interval_sizes = [1] * (decl.length + 1)

            # Extract computation intervals
            computation_intervals = []
            for computation in node.computations:
                # Process current interval definition
                interval_def = computation.interval
                bounds = [None, None]

                for i, axis_bound in enumerate([interval_def.start, interval_def.end]):
                    if isinstance(axis_bound.level, gt_ir.VarRef):
                        # Dynamic splitters: check existing reference and extract size info
                        if axis_bound.level.name != self.data.splitters_var:
                            raise IntervalSpecificationError(
                                interval_def,
                                "Non matching variable reference in interval specification",
                                loc=axis_bound.loc,
                            )

                        index = axis_bound.level.index + 1
                        offset = axis_bound.offset
                        if offset < 0:
                            index = index - 1

                    else:
                        # Static splitter: extract size info
                        index = (
                            self.data.nk_intervals
                            if axis_bound.offset < 0 or axis_bound.level == gt_ir.LevelMarker.END
                            else 0
                        )
                        offset = axis_bound.offset

                        if offset < 0 and axis_bound.level != gt_ir.LevelMarker.END:
                            raise IntervalSpecificationError(
                                interval_def,
                                "Invalid offset in interval specification",
                                loc=axis_bound.loc,
                            )

                        elif offset > 0 and axis_bound.level != gt_ir.LevelMarker.START:
                            raise IntervalSpecificationError(
                                interval_def,
                                "Invalid offset in interval specification",
                                loc=axis_bound.loc,
                            )

                    # Update min sizes
                    if not 0 <= index <= self.data.nk_intervals:
                        raise IntervalSpecificationError(
                            interval_def,
                            "Invalid variable reference in interval specification",
                            loc=axis_bound.loc,
                        )

                    bounds[i] = (index, offset)
                    if index < self.data.nk_intervals:
                        self.data.min_k_interval_sizes[index] = max(
                            self.data.min_k_interval_sizes[index], offset
                        )

                if bounds[0][0] == bounds[1][0] - 1:
                    index = bounds[0][0]
                    min_size = 1 + bounds[0][1] - bounds[1][1]
                    self.data.min_k_interval_sizes[index] = max(
                        self.data.min_k_interval_sizes[index], min_size
                    )

                # Create computation intervals
                interval_info = IntervalInfo(*bounds)
                computation_intervals.append(interval_info)

            return computation_intervals

    class BlockMaker(gt_ir.IRNodeVisitor):
        def __init__(self, transform_data: TransformData, computation_intervals: list):
            self.data = transform_data
            self.computation_intervals = computation_intervals
            self.current_block_info = None
            self.zero_extent = Extent.zeros(transform_data.ndims)

        def visit_Expr(self, node: gt_ir.Expr):
            return []

        def visit_VarRef(self, node: gt_ir.VarRef):
            result = [(node.name, None)]
            return result

        def visit_FieldRef(self, node: gt_ir.FieldRef):
            extent = Extent.from_offset([node.offset.get(ax, 0) for ax in self.data.axes_names])
            result = [(node.name, extent)]
            return result

        def visit_UnaryOpExpr(self, node: gt_ir.UnaryOpExpr):
            result = self.visit(node.arg)
            return result

        def visit_BinOpExpr(self, node: gt_ir.BinOpExpr):
            result = self.visit(node.lhs) + self.visit(node.rhs)
            return result

        def visit_TernaryOpExpr(self, node: gt_ir.TernaryOpExpr):
            result = (
                self.visit(node.condition)
                + self.visit(node.then_expr)
                + self.visit(node.else_expr)
            )
            return result

        def visit_Statement(self, node: gt_ir.Statement):
            assert False

        def visit_Decl(self, node: gt_ir.Decl):
            assert node.is_api is False
            assert node.name in self.data.symbols
            return None

        def visit_Assign(self, node: gt_ir.Assign):
            target_name = node.target.name
            assert target_name in self.data.symbols
            inputs = self._merge_extents(self.visit(node.value))
            result = StatementInfo(self.data.id_generator.new, node, inputs, {target_name})

            return result

        def visit_NativeFuncCall(self, node: gt_ir.NativeFuncCall):
            return [extent for arg in node.args for extent in self.visit(arg)]

        def visit_If(self, node: gt_ir.If):
            inputs = {}
            outputs = set()

            stmts = list(node.main_body.stmts)
            if node.else_body is not None:
                stmts.extend(node.else_body.stmts)
            for stmt in stmts:
                stmt_info = self.visit(stmt)
                inputs = self._merge_extents(list(inputs.items()) + list(stmt_info.inputs.items()))
                outputs |= stmt_info.outputs
            cond_info = self.visit(node.condition)
            inputs = self._merge_extents(list(inputs.items()) + cond_info)

            result = StatementInfo(self.data.id_generator.new, node, inputs, outputs)

            return result

        def visit_BlockStmt(self, node: gt_ir.BlockStmt):
            inputs = {}
            outputs = set()
            for stmt in node.stmts:
                stmt_info = self.visit(stmt)
                inputs = self._merge_extents(list(inputs.items()) + list(stmt_info.inputs.items()))
                outputs |= stmt_info.outputs

            result = StatementInfo(self.data.id_generator.new, node, inputs, outputs)

            return result

        def visit_ComputationBlock(self, node: gt_ir.ComputationBlock):
            interval = next(iter(self.current_block_info.intervals))
            interval_block = IntervalBlockInfo(self.data.id_generator.new, interval)

            assert node.body.stmts  # non-empty computation
            stmt_infos = [
                info for info in [self.visit(stmt) for stmt in node.body.stmts] if info is not None
            ]
            group_outputs = set()

            # Traverse computation statements
            for stmt_info in stmt_infos:
                stmt_inputs_with_ij_offset = set(
                    [
                        input
                        for input, extent in stmt_info.inputs.items()
                        if extent[:2] != ((0, 0), (0, 0))
                    ]
                )

                # Open a new stage when it is not possible to use the current one
                if not group_outputs.isdisjoint(stmt_inputs_with_ij_offset):
                    assert interval_block.stmts
                    assert interval_block.outputs
                    # If some output field is read with an offset it likely implies different
                    # compute extent
                    self.current_block_info.ij_blocks.append(
                        self._make_ij_block(interval, interval_block)
                    )
                    interval_block = IntervalBlockInfo(self.data.id_generator.new, interval)
                    group_outputs = set()

                interval_block.stmts.append(stmt_info)
                interval_block.outputs |= stmt_info.outputs
                for name, extent in stmt_info.inputs.items():
                    interval_block.inputs[name] = interval_block.inputs.get(name, extent) | extent

                group_outputs |= stmt_info.outputs

            if interval_block.stmts:
                self.current_block_info.ij_blocks.append(
                    self._make_ij_block(interval, interval_block)
                )

        def visit_StencilDefinition(self, node: gt_ir.StencilDefinition):
            for computation, interval in zip(node.computations, self.computation_intervals):
                self.current_block_info = DomainBlockInfo(
                    self.data.id_generator.new, computation.iteration_order, {interval}, []
                )
                self.visit(computation)
                self.data.blocks.append(self.current_block_info)

        def _make_ij_block(self, interval, interval_block):
            ij_block = IJBlockInfo(
                self.data.id_generator.new,
                {interval},
                interval_blocks=[interval_block],
                inputs={**interval_block.inputs},
                outputs=set(interval_block.outputs),
                compute_extent=self.zero_extent,
            )

            return ij_block

        def _merge_extents(self, refs: list):
            result = {}
            params = set()

            # Merge offsets for same symbol
            for name, extent in refs:
                if extent is None:
                    assert name in params or name not in result
                    params |= {name}
                    result.setdefault(name, Extent((0, 0), (0, 0), (0, 0)))
                else:
                    assert name not in params
                    if name in result:
                        result[name] |= extent
                    else:
                        result[name] = extent

            return result

    def __init__(self, redundant_temp_fields=_DEFAULT_OPTIONS["redundant_temp_fields"]):
        self.redundant_temp_fields = redundant_temp_fields

    @property
    def defaults(self):
        return self._DEFAULT_OPTIONS

    def apply(self, transform_data: TransformData):
        interval_maker = self.IntervalMaker(transform_data)
        computation_intervals = interval_maker.visit(transform_data.definition_ir)
        symbol_maker = self.SymbolMaker(transform_data, self.redundant_temp_fields)
        symbol_maker.visit(transform_data.definition_ir)
        block_maker = self.BlockMaker(transform_data, computation_intervals)
        block_maker.visit(transform_data.definition_ir)

        return transform_data


class NormalizeBlocksPass(TransformPass):

    _DEFAULT_OPTIONS = {}

    class SplitBlocksVisitor:
        def __init__(self):
            self._split_blocks = []

        def visit(self, transform_data: TransformData) -> List[DomainBlockInfo]:
            for block in transform_data.blocks:
                context = {
                    "zero_extent": Extent.zeros(transform_data.ndims),
                    "id_generator": transform_data.id_generator,
                }
                self.visit_DomainBlockInfo(block, context)

            return self._split_blocks

        def visit_DomainBlockInfo(self, block: DomainBlockInfo, context: Dict[str, Any]) -> None:
            context["iteration_order"] = block.iteration_order
            for ij_block in block.ij_blocks:
                self.visit_IJBlockInfo(ij_block, context)

        def visit_IJBlockInfo(self, ij_block: IJBlockInfo, context: Dict[str, Any]) -> None:
            for interval_block in ij_block.interval_blocks:
                self.visit_IntervalBlockInfo(interval_block, context)

        def visit_IntervalBlockInfo(
            self, interval_block: IntervalBlockInfo, context: Dict[str, Any]
        ) -> None:
            context["interval"] = interval_block.interval
            for statement in interval_block.stmts:
                self.visit_StatemenInfo(statement, context)

        def visit_StatemenInfo(
            self, statement: StatementInfo, context: Dict[str, Any]
        ) -> DomainBlockInfo:
            new_interval_block = IntervalBlockInfo(
                context["id_generator"].new,
                context["interval"],
                [statement],
                statement.inputs,
                statement.outputs,
            )
            new_ij_block = IJBlockInfo(
                context["id_generator"].new,
                {context["interval"]},
                [new_interval_block],
                {**new_interval_block.inputs},
                set(new_interval_block.outputs),
                compute_extent=context["zero_extent"],
            )
            new_block = DomainBlockInfo(
                context["id_generator"].new,
                context["iteration_order"],
                set(new_ij_block.intervals),
                [new_ij_block],
                {**new_ij_block.inputs},
                set(new_ij_block.outputs),
            )
            self._split_blocks.append(new_block)

    def __init__(self):
        pass

    @property
    def defaults(self):
        return self._DEFAULT_OPTIONS

    def apply(self, transform_data: TransformData):
        transform_data.blocks = self.SplitBlocksVisitor().visit(transform_data)

        return transform_data


class MultiStageMergingWrapper:
    """Wrapper for :class:`DomainBlockInfo` containing the logic required to merge or not merge."""

    def __init__(self, multi_stage: DomainBlockInfo, parent: TransformData):
        self._multi_stage = multi_stage
        self._parent = parent

    @classmethod
    def wrap_items(
        cls, items: Sequence[DomainBlockInfo], *, parent: TransformData
    ) -> List["MultiStageMergingWrapper"]:
        return [cls(block, parent) for block in items]

    def can_merge_with(self, candidate: "MultiStageMergingWrapper") -> bool:
        if self.parent != candidate.parent:
            return False
        if candidate.iteration_order != self.iteration_order:
            return False
        if candidate.has_disallowed_read_after_write_in(self):
            return False
        if candidate.has_disallowed_write_after_read_in(self):
            return False
        return True

    def merge_with(self, candidate: "MultiStageMergingWrapper") -> None:
        self._multi_stage.id = self._parent.id_generator.new
        self._multi_stage.ij_blocks.extend(candidate.ij_blocks)
        self._multi_stage.intervals |= candidate.intervals
        self._multi_stage.outputs |= candidate.outputs
        for name, extent in candidate.inputs.items():
            if name in self.inputs:
                self._multi_stage.inputs[name] |= extent
            else:
                self._multi_stage.inputs[name] = extent

    def has_disallowed_read_after_write_in(self, target: "MultiStageMergingWrapper") -> bool:
        if not self.k_offset_extends_domain:
            return False
        return any(extent[-1] != (0, 0) for extent in self.read_after_write_extents_in(target))

    def has_disallowed_write_after_read_in(self, target: "MultiStageMergingWrapper") -> bool:
        write_after_read_fields = self.write_after_read_fields_in(target)
        return write_after_read_fields and (
            self.has_reads_with_offset(restrict_to=write_after_read_fields)
            or target.has_reads_with_offset(restrict_to=write_after_read_fields)
            or self.has_extended_domain
            or target.has_extended_domain
        )

    def has_reads_with_offset(self, *, restrict_to: Optional[Set[str]]) -> bool:
        checked_axes = slice(None) if self.k_offset_extends_domain else slice(None, -1)
        fields = restrict_to.intersection(self.inputs) if restrict_to else set(self.inputs)
        return any(
            self.inputs[name][checked_axes] != Extent.zeros()[checked_axes] for name in fields
        )

    def read_after_write_fields_in(self, target: "MultiStageMergingWrapper") -> Set[str]:
        previous_writes = set(target.outputs)
        current_reads = set(self.inputs)
        return previous_writes.intersection(current_reads)

    def write_after_read_fields_in(self, target: "MultiStageMergingWrapper") -> Set[str]:
        previous_reads = set(target.inputs)
        current_writes = set(self.outputs)
        return previous_reads.intersection(current_writes)

    def read_after_write_extents_in(self, target: "MultiStageMergingWrapper") -> Set[Extent]:
        return {self.inputs[name] for name in self.read_after_write_fields_in(target)}

    @staticmethod
    def accumulate_extents(extents: Sequence[Extent]) -> Extent:
        full_extent = Extent.zeros()
        for extent in extents:
            full_extent |= extent
        return full_extent

    @property
    def extents(self) -> Iterator[Extent]:
        return (ij_block.compute_extent for ij_block in self.ij_blocks)

    @property
    def full_extent(self) -> Extent:
        return self.accumulate_extents(self.extents)

    @property
    def has_extended_domain(self) -> bool:
        return self.full_extent != Extent.zeros()

    @property
    def k_offset_extends_domain(self) -> bool:
        return (
            self.iteration_order == gt_ir.IterationOrder.PARALLEL
            and self._parent.has_sequential_axis
        )

    @property
    def iteration_order(self) -> gt_ir.IterationOrder:
        return self._multi_stage.iteration_order

    @property
    def inputs(self) -> Dict[str, Extent]:
        return self._multi_stage.inputs

    @property
    def intervals(self) -> List[IntervalInfo]:
        return self._multi_stage.intervals

    @property
    def ij_blocks(self) -> List[IJBlockInfo]:
        return self._multi_stage.ij_blocks

    @property
    def outputs(self) -> Dict[str, Extent]:
        return self._multi_stage.outputs

    @property
    def parent(self) -> TransformData:
        return self._parent

    @property
    def wrapped(self) -> DomainBlockInfo:
        return self._multi_stage


class StageMergingWrapper:
    """Wrapper for :class:`IJBlockInfo` containing the logic required to merge or not merge."""

    def __init__(self, stage: IJBlockInfo, parent: TransformData, parent_block: DomainBlockInfo):
        self._stage = stage
        self._parent = parent
        self._parent_block = parent_block

    @classmethod
    def wrap_items(
        cls, items: Sequence[IJBlockInfo], *, parent: TransformData, parent_block: DomainBlockInfo
    ) -> List["StageMergingWrapper"]:
        return [cls(ij_block, parent, parent_block) for ij_block in items]

    def can_merge_with(self, candidate: "StageMergingWrapper") -> bool:
        if not self.parent_block == candidate.parent_block:
            return False

        # Check that the two stages have the same compute extent
        if not (self.compute_extent == candidate.compute_extent):
            return False

        # Check that there is not overlap between stage intervals and that
        # merging stages will not imply a reordering of the execution order
        if self.has_incompatible_intervals_with(candidate):
            return False

        # Check that there are not data dependencies between stages
        if self.has_data_dependencies_with(candidate):
            return False
        return True

    def merge_with(self, candidate: IJBlockInfo):
        self._merge_interval_blocks_with(candidate)

        self._stage.intervals |= candidate.intervals
        self._stage.outputs |= candidate.outputs
        for name, extent in candidate.inputs.items():
            if name in self.inputs:
                self._stage.inputs[name] |= extent
            else:
                self._stage.inputs[name] = extent

    def _merge_interval_blocks_with(self, candidate: IJBlockInfo) -> None:
        i_to_ib_map = self.interval_to_iblock_mapping
        for candidate_iblock in candidate.interval_blocks:
            if candidate_iblock.interval in i_to_ib_map:
                self._merge_interval_block(
                    i_to_ib_map[candidate_iblock.interval], candidate_iblock
                )
            else:
                self._stage.interval_blocks.append(candidate_iblock)

    def _merge_interval_block(self, target_iblock, candidate_iblock: IntervalBlockInfo) -> None:
        target_iblock.id = self.parent.id_generator.new
        target_iblock.stmts.extend(candidate_iblock.stmts)
        self._merge_inputs(target_iblock.inputs, candidate_iblock.inputs)
        target_iblock.outputs |= candidate_iblock.outputs

    @staticmethod
    def _merge_inputs(
        target_inputs: Dict[str, Extent], candidate_inputs: Dict[str, Extent]
    ) -> None:
        for name, extent in candidate_inputs.items():
            if name in target_inputs:
                target_inputs[name] |= extent
            else:
                target_inputs[name] = extent

    def has_incompatible_intervals_with(self, candidate: "StageMergingWrapper") -> bool:
        for interval, candidate_interval in itertools.product(self.intervals, candidate.intervals):
            if self.intervals_overlap_or_imply_reorder(interval, candidate_interval):
                return True
        return False

    def has_data_dependencies_with(self, candidate: "StageMergingWrapper") -> bool:
        extents = (extent for name, extent in candidate.inputs.items() if name in self.outputs)
        for extent in extents:
            read_interval = (
                next(iter(self.intervals)).as_tuple(self.min_k_interval_sizes) + extent[-1]
            )
            for merged_interval_block in self.interval_blocks:
                merged_interval = merged_interval_block.interval
                if merged_interval.as_tuple(
                    self.min_k_interval_sizes
                ) != read_interval and merged_interval.overlaps(
                    read_interval, self.min_k_interval_sizes
                ):
                    return True
        return False

    def intervals_overlap_or_imply_reorder(
        self,
        interval_a: IntervalInfo,
        interval_b: IntervalInfo,
    ) -> bool:
        return interval_a != interval_b and interval_a.overlaps(
            interval_b, self.min_k_interval_sizes
        )

    @property
    def parent_block(self) -> TransformData:
        return self._parent_block

    @property
    def compute_extent(self) -> Extent:
        return self._stage.compute_extent

    @property
    def intervals(self) -> List[IntervalInfo]:
        return self._stage.intervals

    @property
    def interval_blocks(self) -> List[IntervalBlockInfo]:
        return self._stage.interval_blocks

    @property
    def interval_to_iblock_mapping(self) -> Dict[IntervalInfo, IntervalBlockInfo]:
        return {iblock.interval: iblock for iblock in self.interval_blocks}

    @property
    def inputs(self) -> Dict[str, Extent]:
        return self._stage.inputs

    @property
    def outputs(self) -> Dict[str, Extent]:
        return self._stage.outputs

    @property
    def min_k_interval_sizes(self) -> int:
        return self._parent.min_k_interval_sizes

    @property
    def parent(self) -> TransformData:
        return self._parent

    @property
    def wrapped(self) -> IJBlockInfo:
        return self._stage


def greedy_merging(items: Sequence[MergeableType]) -> List[MergeableType]:
    if len(items) < 2:
        return items
    merged_items = [items[0]]
    for candidate in items[1:]:
        target = merged_items[-1]
        if target.can_merge_with(candidate):
            target.merge_with(candidate)
        else:
            merged_items.append(candidate)
    return merged_items


def greedy_merging_with_wrapper(
    items: Sequence[WrappedType], wrapper_cls: Type[MergeableType], **kwargs: Any
) -> List[WrappedType]:
    return [w.wrapped for w in greedy_merging(wrapper_cls.wrap_items(items, **kwargs))]


class MergeBlocksPass(TransformPass):

    _DEFAULT_OPTIONS = {}

    def __init__(self):
        pass

    @property
    def defaults(self):
        return self._DEFAULT_OPTIONS

    def apply(self, transform_data: TransformData) -> TransformData:
        merged_blocks = greedy_merging_with_wrapper(
            transform_data.blocks, MultiStageMergingWrapper, parent=transform_data
        )
        for block in merged_blocks:
            block.ij_blocks = greedy_merging_with_wrapper(
                block.ij_blocks, StageMergingWrapper, parent=transform_data, parent_block=block
            )
        transform_data.blocks = merged_blocks
        return transform_data


class ComputeExtentsPass(TransformPass):

    _DEFAULT_OPTIONS = {}

    def __init__(self):
        pass

    @property
    def defaults(self):
        return self._DEFAULT_OPTIONS

    def apply(self, transform_data: TransformData):
        seq_axis = transform_data.definition_ir.domain.index(
            transform_data.definition_ir.domain.sequential_axis
        )
        access_extents = {}
        for name in transform_data.symbols:
            access_extents[name] = Extent.zeros()

        blocks = transform_data.blocks
        for block in reversed(blocks):
            for ij_block in reversed(block.ij_blocks):
                ij_block.compute_extent = Extent.zeros()
                for name in ij_block.outputs:
                    ij_block.compute_extent |= access_extents[name]
                for int_block in ij_block.interval_blocks:
                    for name, extent in int_block.inputs.items():
                        extent = Extent(
                            list(extent[:seq_axis]) + [(0, 0)]
                        )  # exclude sequential axis
                        accumulated_extent = ij_block.compute_extent + extent
                        access_extents[name] |= accumulated_extent

        transform_data.implementation_ir.fields_extents = {
            name: Extent(extent) for name, extent in access_extents.items()
        }

        return transform_data


class DataTypePass(TransformPass):
    class CollectDataTypes(gt_ir.IRNodeVisitor):
        def __call__(self, node):
            assert isinstance(node, gt_ir.StencilImplementation)
            self.vars = node.parameters
            self.fields = node.fields
            self.visit(node)

        def visit_ApplyBlock(self, node: gt_ir.Node, **kwargs):
            self.generic_visit(node, apply_block_symbols=node.local_symbols, **kwargs)

        def visit_Assign(self, node: gt_ir.Assign, **kwargs):
            self.visit(node.value, **kwargs)
            if hasattr(node.target, "data_type") and node.target.data_type != node.value.data_type:
                raise Exception(
                    "Symbol '{}' used with inconsistent data types.".format(node.target.name)
                )
            node.target.data_type = getattr(node.value, "data_type", gt_ir.DataType.AUTO)
            if self.fields[node.target.name].data_type == gt_ir.DataType.AUTO:
                self.fields[node.target.name].data_type = node.value.data_type
            self.visit(node.target, **kwargs)

        def visit_VarRef(self, node: gt_ir.Node, apply_block_symbols={}, **kwargs):
            self.generic_visit(node, **kwargs)

            if node.name in apply_block_symbols:
                var_decl = apply_block_symbols[node.name]
            else:
                var_decl = self.vars[node.name]

            if var_decl.data_type == gt_ir.DataType.AUTO:
                var_decl.data_type = node.data_type
            else:
                node.data_type = var_decl.data_type

        def visit_FieldRef(self, node: gt_ir.Node, **kwargs):
            self.generic_visit(node, **kwargs)
            if self.fields[node.name].data_type == gt_ir.DataType.AUTO:
                self.fields[node.name].data_type = node.data_type
            else:
                node.data_type = self.fields[node.name].data_type

        def visit_UnaryOpExpr(self, node: gt_ir.Node, **kwargs):
            self.generic_visit(node, **kwargs)
            assert node.arg.data_type is not gt_ir.DataType.AUTO
            if node.op.value in [gt_ir.UnaryOperator.NOT]:
                node.data_type = gt_ir.DataType.from_dtype(bool)
            else:
                node.data_type = node.arg.data_type

        def visit_BinOpExpr(self, node: gt_ir.Node, **kwargs):
            self.generic_visit(node, **kwargs)
            assert node.lhs.data_type is not gt_ir.DataType.AUTO
            assert node.rhs.data_type is not gt_ir.DataType.AUTO
            if node.op.value in [
                gt_ir.BinaryOperator.OR,
                gt_ir.BinaryOperator.EQ,
                gt_ir.BinaryOperator.NE,
                gt_ir.BinaryOperator.LT,
                gt_ir.BinaryOperator.LE,
                gt_ir.BinaryOperator.GT,
                gt_ir.BinaryOperator.GE,
            ]:
                node.data_type = gt_ir.DataType.from_dtype(bool)
            else:
                node.data_type = gt_ir.DataType.merge(node.lhs.data_type, node.rhs.data_type)

        def visit_TernaryOpExpr(self, node: gt_ir.TernaryOpExpr, **kwargs):
            self.generic_visit(node, **kwargs)
            assert node.then_expr.data_type is not gt_ir.DataType.AUTO
            assert node.else_expr.data_type is not gt_ir.DataType.AUTO
            assert node.condition.data_type is not gt_ir.DataType.AUTO
            node.data_type = gt_ir.DataType.merge(
                node.then_expr.data_type, node.else_expr.data_type
            )

<<<<<<< HEAD
        def visit_NativeFuncCall(self, node: gt_ir.NativeFuncCall, **kwargs):
            self.generic_visit(node.args, **kwargs)

            dtypes_set = set(
                arg.data_type for arg in node.args if arg.data_type != gt_ir.DataType.DEFAULT
            )

            if len(dtypes_set) == 0:
                data_type = gt_ir.DataType.DEFAULT
            elif len(dtypes_set) == 1:
                data_type = dtypes_set.pop()
            else:
                # get the "largest" data type in the set
                data_type = gt_ir.DataType.merge(*dtypes_set)
                # cast all other args to this type
                for index, arg in enumerate(node.args):
                    if arg.data_type != data_type:
                        node.args[index] = gt_ir.Cast(dtype=data_type, expr=arg, loc=node.loc)

            if node.func in (
                gt_ir.NativeFunction.MIN,
                gt_ir.NativeFunction.MAX,
                gt_ir.NativeFunction.ABS,
                gt_ir.NativeFunction.MOD,
            ):
                node.data_type = data_type
            elif node.func in (
                gt_ir.NativeFunction.ISFINITE,
                gt_ir.NativeFunction.ISINF,
                gt_ir.NativeFunction.ISNAN,
            ):
                node.data_type = gt_ir.DataType.BOOL
            elif node.func in (
                gt_ir.NativeFunction.CEIL,
                gt_ir.NativeFunction.FLOOR,
                gt_ir.NativeFunction.TRUNC,
            ):
                node.data_type = gt_ir.DataType.INT64
            else:
                node.data_type = gt_ir.DataType.DEFAULT
=======
    class SetDataTypes(gt_ir.IRNodeVisitor):
        def __init__(self, dtype):
            self.dtype = gt_ir.nodes.DataType.from_dtype(dtype)

        def __call__(self, node):
            assert isinstance(node, gt_ir.StencilImplementation)
            self.vars = node.parameters
            self.fields = node.fields
            self.visit(node)

        def visit_StencilImplementation(self, node: gt_ir.StencilImplementation):
            for i, n in node.fields.items():
                node.fields[i].data_type = self.dtype
            for i, n in node.parameters.items():
                node.parameters[i].data_type = self.dtype
            self.generic_visit(node)

        def visit_ApplyBlock(self, node: gt_ir.Node, **kwargs):
            self.generic_visit(node)
            for i, n in enumerate(node.local_symbols):
                node.local_symbosl[i].data_type = self.dtype

        def visit_ScalarLiteral(self, node: gt_ir.ScalarLiteral, **kwargs):
            self.generic_visit(node, **kwargs)
            node.data_type = self.dtype

        def visit_VarRef(self, node: gt_ir.Node, apply_block_symbols={}, **kwargs):
            self.generic_visit(node, **kwargs)
            node.data_type = self.dtype

        def visit_FieldRef(self, node: gt_ir.Node, **kwargs):
            self.generic_visit(node, **kwargs)
            node.data_type = self.dtype

        def visit_UnaryOpExpr(self, node: gt_ir.Node, **kwargs):
            self.generic_visit(node, **kwargs)
            node.data_type = self.dtype

        def visit_BinOpExpr(self, node: gt_ir.Node, **kwargs):
            self.generic_visit(node, **kwargs)
            assert node.lhs.data_type is not gt_ir.DataType.AUTO
            assert node.rhs.data_type is not gt_ir.DataType.AUTO
            if node.op.value in [
                gt_ir.BinaryOperator.OR,
                gt_ir.BinaryOperator.EQ,
                gt_ir.BinaryOperator.NE,
                gt_ir.BinaryOperator.LT,
                gt_ir.BinaryOperator.LE,
                gt_ir.BinaryOperator.GT,
                gt_ir.BinaryOperator.GE,
            ]:
                node.data_type = gt_ir.DataType.from_dtype(bool)
            else:
                node.data_type = self.dtype

        def visit_TernaryOpExpr(self, node: gt_ir.TernaryOpExpr, **kwargs):
            self.generic_visit(node, **kwargs)
            node.data_type = self.dtype
>>>>>>> 1c820190

    def apply(self, transform_data: TransformData):
        if "enforce_dtype" in transform_data.options.backend_opts:
            dtype = gt_ir.nodes.DataType.from_dtype(
                transform_data.options.backend_opts["enforce_dtype"]
            )
            transform_data.options.backend_opts[
                "enforce_dtype"
            ] = gt_ir.nodes.DataType.NATIVE_TYPE_TO_NUMPY[dtype]
            visitor = self.SetDataTypes(transform_data.options.backend_opts["enforce_dtype"])
        else:
            visitor = self.CollectDataTypes()
        visitor(transform_data.implementation_ir)
        return transform_data


class ComputeUsedSymbolsPass(TransformPass):
    class ComputeUsedVisitor(gt_ir.IRNodeVisitor):
        def __init__(self, transform_data: TransformData):
            self.data = transform_data

        def visit_VarRef(self, node: gt_ir.VarRef, **kwargs):
            self.data.symbols[node.name].in_use = True

        def visit_FieldRef(self, node: gt_ir.FieldRef, **kwargs):
            self.data.symbols[node.name].in_use = True

    def apply(self, transform_data: TransformData):
        visitor = self.ComputeUsedVisitor(transform_data)
        visitor.visit(transform_data.definition_ir)
        return transform_data


class BuildIIRPass(TransformPass):

    _DEFAULT_OPTIONS = {}

    def __init__(self):
        self.data = None
        self.iir = None

    @property
    def defaults(self):
        return self._DEFAULT_OPTIONS

    def apply(self, transform_data: TransformData):
        self.data = transform_data
        self.iir = transform_data.implementation_ir

        if self.data.splitters_var:
            self.iir.axis_splitters_var = self.data.splitters_var

        # Signature
        self.iir.api_signature = self.data.definition_ir.api_signature

        # Create fields and parameters
        for name, symbol in self.data.symbols.items():
            if not symbol.in_use:
                self.iir.unreferenced.append(name)

            decl = symbol.decl
            if isinstance(decl, gt_ir.VarDecl):
                self.iir.parameters[name] = decl
            else:
                self.iir.fields[name] = decl

        # Create multistages
        for block in self.data.blocks:
            groups = [
                gt_ir.StageGroup(stages=[self._make_stage(ij_block)])
                for ij_block in block.ij_blocks
            ]
            multi_stage = gt_ir.MultiStage(
                name="multi_stage__{}".format(block.id),
                iteration_order=block.iteration_order,
                groups=groups,
            )
            self.iir.multi_stages.append(multi_stage)

        return transform_data

    def _make_stage(self, ij_block):
        # Apply blocks and decls
        apply_blocks = []
        decls = []
        for int_block in ij_block.interval_blocks:
            # Make apply block
            stmts = []
            local_symbols = {}
            for stmt_info in int_block.stmts:
                if isinstance(stmt_info.stmt, gt_ir.Decl):
                    decl = stmt_info.stmt
                    if decl.name in self.data.symbols:
                        decls.append(stmt_info.stmt)
                    else:
                        assert isinstance(decl, gt_ir.VarDecl)
                        local_symbols[decl.name] = decl
                else:
                    stmts.append(stmt_info.stmt)

            apply_block = gt_ir.ApplyBlock(
                interval=self._make_axis_interval(int_block.interval),
                local_symbols=local_symbols,
                body=gt_ir.BlockStmt(stmts=stmts),
            )
            apply_blocks.append(apply_block)

        # Accessors
        accessors = []
        remaining_outputs = set(ij_block.outputs)
        for name, extent in ij_block.inputs.items():
            if name in remaining_outputs:
                read_write = True
                remaining_outputs.remove(name)
                extent |= Extent.zeros()
            else:
                read_write = False
            accessors.append(self._make_accessor(name, extent, read_write))
        zero_extent = Extent.zeros(self.data.ndims)
        for name in remaining_outputs:
            accessors.append(self._make_accessor(name, zero_extent, True))

        stage = gt_ir.Stage(
            name="stage__{}".format(ij_block.id),
            accessors=accessors,
            apply_blocks=apply_blocks,
            compute_extent=ij_block.compute_extent,
        )

        return stage

    def _make_apply_block(self, interval_block):
        # Body
        stmts = []
        for stmt_info in interval_block.stmts:
            if not isinstance(stmt_info.stmt, gt_ir.Decl):
                stmts.append(stmt_info.stmt)
        body = gt_ir.BlockStmt(stmts=stmts)
        result = gt_ir.ApplyBlock(
            interval=self._make_axis_interval(interval_block.interval), body=body
        )

        return result

    def _make_accessor(self, name, extent, read_write: bool):
        assert name in self.data.symbols
        intent = gt_ir.AccessIntent.READ_WRITE if read_write else gt_ir.AccessIntent.READ_ONLY
        if self.data.symbols[name].is_field:
            assert extent is not None
            result = gt_ir.FieldAccessor(symbol=name, intent=intent, extent=extent)
        else:
            # assert extent is None and not read_write
            assert not read_write
            result = gt_ir.ParameterAccessor(symbol=name)

        return result

    def _make_axis_interval(self, interval: IntervalInfo):
        axis_bounds = []
        for bound in (interval.start, interval.end):
            if bound[0] == 0:
                axis_bounds.append(gt_ir.AxisBound(level=gt_ir.LevelMarker.START, offset=bound[1]))
            elif bound[0] == self.data.nk_intervals:
                axis_bounds.append(gt_ir.AxisBound(level=gt_ir.LevelMarker.END, offset=bound[1]))
            else:
                axis_bounds.append(
                    gt_ir.AxisBound(
                        level=gt_ir.VarRef(name=self.data.splitters_var, index=bound[0] - 1),
                        offset=bound[1],
                    )
                )

        result = gt_ir.AxisInterval(start=axis_bounds[0], end=axis_bounds[1])

        return result


class DemoteLocalTemporariesToVariablesPass(TransformPass):
    class CollectDemotableSymbols(gt_ir.IRNodeVisitor):
<<<<<<< HEAD
        def __call__(self, node: gt_ir.StencilImplementation) -> Set[str]:
            assert isinstance(node, gt_ir.StencilImplementation)
            self.demotables = set(node.temporary_fields)
            self.seen_symbols: Set[str] = set()
            self.stage_symbols: Optional[Set[str]] = None
            self.visit(node)
            return self.demotables

        def visit_Stage(self, node: gt_ir.Stage) -> None:
=======
        def __call__(self, node):
            assert isinstance(node, gt_ir.StencilImplementation)
            self.demotables = set(node.temporary_fields)
            self.seen_symbols = set()
            self.stage_symbols = None
            self.visit(node)
            return self.demotables

        def visit_Stage(self, node: gt_ir.Stage):
>>>>>>> 1c820190
            self.stage_symbols = set()

            self.generic_visit(node)

            for s in self.stage_symbols:
                if s in self.seen_symbols:
                    self.demotables.discard(s)
                self.seen_symbols.add(s)
            self.stage_symbols = None

<<<<<<< HEAD
        def visit_FieldRef(self, node: gt_ir.FieldRef) -> None:
            if any(v != 0 for v in node.offset.values()):
                self.demotables.discard(node.name)
            assert self.stage_symbols is not None
=======
        def visit_FieldRef(self, node: gt_ir.FieldRef):
            if any(v != 0 for v in node.offset.values()):
                self.demotables.discard(node.name)
>>>>>>> 1c820190
            self.stage_symbols.add(node.name)

    class DemoteSymbols(gt_ir.IRNodeMapper):
        def __init__(self, demotables):
            self.demotables = demotables
            self.local_symbols = None

<<<<<<< HEAD
        def __call__(self, node: gt_ir.StencilImplementation) -> gt_ir.StencilImplementation:
=======
        def __call__(self, node):
>>>>>>> 1c820190
            assert isinstance(node, gt_ir.StencilImplementation)
            self.fields = node.fields
            node = self.visit(node)
            return node

<<<<<<< HEAD
        def visit_FieldAccessor(
            self, path: tuple, node_name: str, node: gt_ir.FieldAccessor
        ) -> Tuple[bool, Optional[gt_ir.FieldAccessor]]:
=======
        def visit_FieldAccessor(self, path, node_name, node):
>>>>>>> 1c820190
            if node.symbol in self.demotables:
                return False, None
            else:
                return True, node

        def visit_StencilImplementation(
            self, path: tuple, node_name: str, node: gt_ir.StencilImplementation
<<<<<<< HEAD
        ) -> gt_ir.StencilImplementation:
=======
        ):
>>>>>>> 1c820190
            self.iir = node
            res = self.generic_visit(path, node_name, node)
            for f in self.demotables:
                assert f in node.temporary_fields, "Tried to demote api field to variable."
                node.fields.pop(f)
                node.fields_extents.pop(f)
            return res

<<<<<<< HEAD
        def visit_ApplyBlock(
            self, path: tuple, node_name: str, node: gt_ir.ApplyBlock
        ) -> Tuple[bool, gt_ir.ApplyBlock]:
=======
        def visit_Stage(self, path: tuple, node_name: str, node: gt_ir.Stage):
            self.generic_visit(path, node_name, node)
            node.accessors = [a for a in node.accessors if a.symbol not in self.demotables]
            return True, node

        # def visit_FieldAccessor(self, path: tuple, node_name: str, node: gt_ir.FieldAccessor):
        #     if node.symbol in self.demotables:
        #         return False, {}
        #     else:
        #         return True, node

        def visit_ApplyBlock(self, path: tuple, node_name: str, node: gt_ir.ApplyBlock):
>>>>>>> 1c820190
            self.local_symbols = {}

            self.generic_visit(path, node_name, node)

            node.local_symbols.update(self.local_symbols)
            self.local_symbols = None
            return True, node

<<<<<<< HEAD
        def visit_FieldRef(
            self, path: tuple, node_name: str, node: gt_ir.FieldRef
        ) -> Tuple[bool, Union[gt_ir.FieldRef, gt_ir.VarRef]]:
=======
        def visit_FieldRef(self, path: tuple, node_name: str, node: gt_ir.FieldRef):
>>>>>>> 1c820190
            if node.name in self.demotables:
                if node.name not in self.local_symbols:
                    field_decl = self.fields[node.name]
                    self.local_symbols[node.name] = gt_ir.VarDecl(
                        name=node.name,
                        data_type=field_decl.data_type,
                        length=1,
                        is_api=False,
                        loc=field_decl.loc,
                    )
                return True, gt_ir.VarRef(name=node.name, index=0, loc=node.loc)

            else:
                return True, node

<<<<<<< HEAD
    def apply(self, transform_data: TransformData) -> TransformData:
=======
    def apply(self, transform_data: TransformData):
>>>>>>> 1c820190
        collect_demotable_symbols = self.CollectDemotableSymbols()
        demotables = collect_demotable_symbols(transform_data.implementation_ir)

        demote_symbols = self.DemoteSymbols(demotables)
        transform_data.implementation_ir = demote_symbols(transform_data.implementation_ir)

        return transform_data


<<<<<<< HEAD
class HousekeepingPass(TransformPass):
    class WarnIfNoEffect(gt_ir.IRNodeVisitor):
        def __call__(self, stencil_name: str, node: gt_ir.StencilImplementation) -> None:
            assert isinstance(node, gt_ir.StencilImplementation)
            self.stencil_name = stencil_name
            self.visit(node)

        def visit_StencilImplementation(self, node: gt_ir.StencilImplementation):
            # Emit warning if stencil has no effect, i.e. does not read or write to any api fields
            if not node.has_effect:
                warnings.warn(
                    f"Stencil `{self.stencil_name}` has no effect.",
                    RuntimeWarning,
                )

    class PruneEmptyNodes(gt_ir.IRNodeMapper):
        def __call__(self, node: gt_ir.StencilImplementation) -> None:
            assert isinstance(node, gt_ir.StencilImplementation)
            self.visit(node)

        def visit_Stage(
            self, path: tuple, node_name: str, node: gt_ir.Stage
        ) -> Tuple[bool, Optional[gt_ir.Stage]]:
=======
class CleanUpPass(TransformPass):
    class PruneEmptyNodes(gt_ir.IRNodeMapper):
        def __call__(self, node):
            assert isinstance(node, gt_ir.StencilImplementation)
            self.visit(node)

        def visit_Stage(self, path: tuple, node_name: str, node: gt_ir.Stage):
>>>>>>> 1c820190
            self.generic_visit(path, node_name, node)

            if any(
                isinstance(a, gt_ir.FieldAccessor) and (a.intent is gt_ir.AccessIntent.READ_WRITE)
                for a in node.accessors
            ):
                return True, node
            else:
                return False, None

<<<<<<< HEAD
        def visit_StageGroup(
            self, path: tuple, node_name: str, node: gt_ir.StageGroup
        ) -> Tuple[bool, Optional[gt_ir.StageGroup]]:
=======
        def visit_StageGroup(self, path: tuple, node_name: str, node: gt_ir.StageGroup):
>>>>>>> 1c820190
            self.generic_visit(path, node_name, node)

            if node.stages:
                return True, node
            else:
                return False, None

<<<<<<< HEAD
        def visit_MultiStage(
            self, path: tuple, node_name: str, node: gt_ir.MultiStage
        ) -> Tuple[bool, Optional[gt_ir.MultiStage]]:
=======
        def visit_MultiStage(self, path: tuple, node_name: str, node: gt_ir.MultiStage):
>>>>>>> 1c820190
            self.generic_visit(path, node_name, node)

            if node.groups:
                return True, node
            else:
                return False, None

<<<<<<< HEAD
    def apply(self, transform_data: TransformData) -> TransformData:
=======
    def apply(self, transform_data: TransformData):
>>>>>>> 1c820190

        prune_emtpy_nodes = self.PruneEmptyNodes()
        prune_emtpy_nodes(transform_data.implementation_ir)

<<<<<<< HEAD
        self.WarnIfNoEffect()(transform_data.definition_ir.name, transform_data.implementation_ir)

=======
>>>>>>> 1c820190
        return transform_data<|MERGE_RESOLUTION|>--- conflicted
+++ resolved
@@ -906,7 +906,6 @@
                 node.then_expr.data_type, node.else_expr.data_type
             )
 
-<<<<<<< HEAD
         def visit_NativeFuncCall(self, node: gt_ir.NativeFuncCall, **kwargs):
             self.generic_visit(node.args, **kwargs)
 
@@ -947,7 +946,7 @@
                 node.data_type = gt_ir.DataType.INT64
             else:
                 node.data_type = gt_ir.DataType.DEFAULT
-=======
+
     class SetDataTypes(gt_ir.IRNodeVisitor):
         def __init__(self, dtype):
             self.dtype = gt_ir.nodes.DataType.from_dtype(dtype)
@@ -1006,7 +1005,6 @@
         def visit_TernaryOpExpr(self, node: gt_ir.TernaryOpExpr, **kwargs):
             self.generic_visit(node, **kwargs)
             node.data_type = self.dtype
->>>>>>> 1c820190
 
     def apply(self, transform_data: TransformData):
         if "enforce_dtype" in transform_data.options.backend_opts:
@@ -1186,7 +1184,6 @@
 
 class DemoteLocalTemporariesToVariablesPass(TransformPass):
     class CollectDemotableSymbols(gt_ir.IRNodeVisitor):
-<<<<<<< HEAD
         def __call__(self, node: gt_ir.StencilImplementation) -> Set[str]:
             assert isinstance(node, gt_ir.StencilImplementation)
             self.demotables = set(node.temporary_fields)
@@ -1196,17 +1193,6 @@
             return self.demotables
 
         def visit_Stage(self, node: gt_ir.Stage) -> None:
-=======
-        def __call__(self, node):
-            assert isinstance(node, gt_ir.StencilImplementation)
-            self.demotables = set(node.temporary_fields)
-            self.seen_symbols = set()
-            self.stage_symbols = None
-            self.visit(node)
-            return self.demotables
-
-        def visit_Stage(self, node: gt_ir.Stage):
->>>>>>> 1c820190
             self.stage_symbols = set()
 
             self.generic_visit(node)
@@ -1217,16 +1203,10 @@
                 self.seen_symbols.add(s)
             self.stage_symbols = None
 
-<<<<<<< HEAD
         def visit_FieldRef(self, node: gt_ir.FieldRef) -> None:
             if any(v != 0 for v in node.offset.values()):
                 self.demotables.discard(node.name)
             assert self.stage_symbols is not None
-=======
-        def visit_FieldRef(self, node: gt_ir.FieldRef):
-            if any(v != 0 for v in node.offset.values()):
-                self.demotables.discard(node.name)
->>>>>>> 1c820190
             self.stage_symbols.add(node.name)
 
     class DemoteSymbols(gt_ir.IRNodeMapper):
@@ -1234,23 +1214,15 @@
             self.demotables = demotables
             self.local_symbols = None
 
-<<<<<<< HEAD
         def __call__(self, node: gt_ir.StencilImplementation) -> gt_ir.StencilImplementation:
-=======
-        def __call__(self, node):
->>>>>>> 1c820190
             assert isinstance(node, gt_ir.StencilImplementation)
             self.fields = node.fields
             node = self.visit(node)
             return node
 
-<<<<<<< HEAD
         def visit_FieldAccessor(
             self, path: tuple, node_name: str, node: gt_ir.FieldAccessor
         ) -> Tuple[bool, Optional[gt_ir.FieldAccessor]]:
-=======
-        def visit_FieldAccessor(self, path, node_name, node):
->>>>>>> 1c820190
             if node.symbol in self.demotables:
                 return False, None
             else:
@@ -1258,11 +1230,7 @@
 
         def visit_StencilImplementation(
             self, path: tuple, node_name: str, node: gt_ir.StencilImplementation
-<<<<<<< HEAD
         ) -> gt_ir.StencilImplementation:
-=======
-        ):
->>>>>>> 1c820190
             self.iir = node
             res = self.generic_visit(path, node_name, node)
             for f in self.demotables:
@@ -1271,24 +1239,9 @@
                 node.fields_extents.pop(f)
             return res
 
-<<<<<<< HEAD
         def visit_ApplyBlock(
             self, path: tuple, node_name: str, node: gt_ir.ApplyBlock
         ) -> Tuple[bool, gt_ir.ApplyBlock]:
-=======
-        def visit_Stage(self, path: tuple, node_name: str, node: gt_ir.Stage):
-            self.generic_visit(path, node_name, node)
-            node.accessors = [a for a in node.accessors if a.symbol not in self.demotables]
-            return True, node
-
-        # def visit_FieldAccessor(self, path: tuple, node_name: str, node: gt_ir.FieldAccessor):
-        #     if node.symbol in self.demotables:
-        #         return False, {}
-        #     else:
-        #         return True, node
-
-        def visit_ApplyBlock(self, path: tuple, node_name: str, node: gt_ir.ApplyBlock):
->>>>>>> 1c820190
             self.local_symbols = {}
 
             self.generic_visit(path, node_name, node)
@@ -1297,13 +1250,9 @@
             self.local_symbols = None
             return True, node
 
-<<<<<<< HEAD
         def visit_FieldRef(
             self, path: tuple, node_name: str, node: gt_ir.FieldRef
         ) -> Tuple[bool, Union[gt_ir.FieldRef, gt_ir.VarRef]]:
-=======
-        def visit_FieldRef(self, path: tuple, node_name: str, node: gt_ir.FieldRef):
->>>>>>> 1c820190
             if node.name in self.demotables:
                 if node.name not in self.local_symbols:
                     field_decl = self.fields[node.name]
@@ -1319,11 +1268,7 @@
             else:
                 return True, node
 
-<<<<<<< HEAD
     def apply(self, transform_data: TransformData) -> TransformData:
-=======
-    def apply(self, transform_data: TransformData):
->>>>>>> 1c820190
         collect_demotable_symbols = self.CollectDemotableSymbols()
         demotables = collect_demotable_symbols(transform_data.implementation_ir)
 
@@ -1333,7 +1278,6 @@
         return transform_data
 
 
-<<<<<<< HEAD
 class HousekeepingPass(TransformPass):
     class WarnIfNoEffect(gt_ir.IRNodeVisitor):
         def __call__(self, stencil_name: str, node: gt_ir.StencilImplementation) -> None:
@@ -1357,15 +1301,6 @@
         def visit_Stage(
             self, path: tuple, node_name: str, node: gt_ir.Stage
         ) -> Tuple[bool, Optional[gt_ir.Stage]]:
-=======
-class CleanUpPass(TransformPass):
-    class PruneEmptyNodes(gt_ir.IRNodeMapper):
-        def __call__(self, node):
-            assert isinstance(node, gt_ir.StencilImplementation)
-            self.visit(node)
-
-        def visit_Stage(self, path: tuple, node_name: str, node: gt_ir.Stage):
->>>>>>> 1c820190
             self.generic_visit(path, node_name, node)
 
             if any(
@@ -1376,13 +1311,9 @@
             else:
                 return False, None
 
-<<<<<<< HEAD
         def visit_StageGroup(
             self, path: tuple, node_name: str, node: gt_ir.StageGroup
         ) -> Tuple[bool, Optional[gt_ir.StageGroup]]:
-=======
-        def visit_StageGroup(self, path: tuple, node_name: str, node: gt_ir.StageGroup):
->>>>>>> 1c820190
             self.generic_visit(path, node_name, node)
 
             if node.stages:
@@ -1390,13 +1321,9 @@
             else:
                 return False, None
 
-<<<<<<< HEAD
         def visit_MultiStage(
             self, path: tuple, node_name: str, node: gt_ir.MultiStage
         ) -> Tuple[bool, Optional[gt_ir.MultiStage]]:
-=======
-        def visit_MultiStage(self, path: tuple, node_name: str, node: gt_ir.MultiStage):
->>>>>>> 1c820190
             self.generic_visit(path, node_name, node)
 
             if node.groups:
@@ -1404,18 +1331,11 @@
             else:
                 return False, None
 
-<<<<<<< HEAD
     def apply(self, transform_data: TransformData) -> TransformData:
-=======
-    def apply(self, transform_data: TransformData):
->>>>>>> 1c820190
 
         prune_emtpy_nodes = self.PruneEmptyNodes()
         prune_emtpy_nodes(transform_data.implementation_ir)
 
-<<<<<<< HEAD
         self.WarnIfNoEffect()(transform_data.definition_ir.name, transform_data.implementation_ir)
 
-=======
->>>>>>> 1c820190
         return transform_data