--- conflicted
+++ resolved
@@ -387,13 +387,8 @@
         implementation = gtscript.stencil(
             backend=test["backend"],
             definition=test["definition"],
-<<<<<<< HEAD
             name=f"{test['suite']}_{backend_slug}_{test['test_id']}",
             rebuild=True,
-=======
-            name=f"{test['suite']}_{test['backend']}_{test['test_id']}",
-            rebuild=False,
->>>>>>> 1c820190
             externals=externals_dict,
             # debug_mode=True,
             # _impl_opts={"cache-validation": False, "code-generation": False},
