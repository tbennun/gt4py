# -*- coding: utf-8 -*-
#
# GT4Py - GridTools4Py - GridTools for Python
#
# Copyright (c) 2014-2021, ETH Zurich
# All rights reserved.
#
# This file is part the GT4Py project and the GridTools framework.
# GT4Py is free software: you can redistribute it and/or modify it under
# the terms of the GNU General Public License as published by the
# Free Software Foundation, either version 3 of the License, or any later
# version. See the LICENSE.txt file at the top-level directory of this
# distribution for a copy of the license or check <https://www.gnu.org/licenses/>.
#
# SPDX-License-Identifier: GPL-3.0-or-later

import ast
import copy
import enum
import inspect
import itertools
import numbers
import textwrap
import types
from dataclasses import dataclass
from typing import Any, Dict, List, Optional, Tuple, Union

import numpy as np

from gt4py import definitions as gt_definitions
from gt4py import frontend as gt_frontend
from gt4py import gtscript
from gt4py import ir as gt_ir
from gt4py import utils as gt_utils
from gt4py.utils import NOTHING
from gt4py.utils import meta as gt_meta


class GTScriptSyntaxError(gt_definitions.GTSyntaxError):
    def __init__(self, message, *, loc=None):
        super().__init__(message, frontend=GTScriptFrontend.name)
        self.loc = loc


class GTScriptSymbolError(GTScriptSyntaxError):
    def __init__(self, name, message=None, *, loc=None):
        if message is None:
            if loc is None:
                message = "Unknown symbol '{name}' symbol".format(name=name)
            else:
                message = (
                    "Unknown symbol '{name}' symbol in '{scope}' (line: {line}, col: {col})".format(
                        name=name, scope=loc.scope, line=loc.line, col=loc.column
                    )
                )
        super().__init__(message, loc=loc)
        self.name = name


class GTScriptDefinitionError(GTScriptSyntaxError):
    def __init__(self, name, value, message=None, *, loc=None):
        if message is None:
            if loc is None:
                message = "Invalid definition for '{name}' symbol".format(name=name)
            else:
                message = "Invalid definition for '{name}' symbol in '{scope}' (line: {line}, col: {col})".format(
                    name=name, scope=loc.scope, line=loc.line, col=loc.column
                )
        super().__init__(message, loc=loc)
        self.name = name
        self.value = value


class GTScriptValueError(GTScriptDefinitionError):
    def __init__(self, name, value, message=None, *, loc=None):
        if message is None:
            if loc is None:
                message = "Invalid value for '{name}' symbol ".format(name=name)
            else:
                message = (
                    "Invalid value for '{name}' in '{scope}' (line: {line}, col: {col})".format(
                        name=name, scope=loc.scope, line=loc.line, col=loc.column
                    )
                )
        super().__init__(name, value, message, loc=loc)


# class GTScriptConstValueError(GTScriptValueError):
#     def __init__(self, name, value, message=None, *, loc=None):
#         if message is None:
#             if loc is None:
#                 message = "Non-constant definition of constant '{name}' symbol ".format(name=name)
#             else:
#                 message = "Non-constant definition of constant '{name}' in '{scope}' (line: {line}, col: {col})".format(
#                     name=name, scope=loc.scope, line=loc.line, col=loc.column
#                 )
#         super().__init__(name, value, message, loc=loc)
#
#
class GTScriptDataTypeError(GTScriptSyntaxError):
    def __init__(self, name, data_type, message=None, *, loc=None):
        if message is None:
            if loc is None:
                message = "Invalid data type for '{name}' numeric symbol ".format(name=name)
            else:
                message = "Invalid data type for '{name}' numeric symbol in '{scope}' (line: {line}, col: {col})".format(
                    name=name, scope=loc.scope, line=loc.line, col=loc.column
                )
        super().__init__(message, loc=loc)
        self.name = name
        self.data_type = data_type


class GTScriptAssertionError(gt_definitions.GTSpecificationError):
    def __init__(self, source, *, loc=None):
        if loc:
            message = f"Assertion failed at line {loc.line}, col {loc.column}:\n{source}"
        else:
            message = f"Assertion failed.\n{source}"
        super().__init__(message)
        self.loc = loc


class AssertionChecker(ast.NodeTransformer):
    """Check assertions and remove from the AST for further parsing."""

    @classmethod
    def apply(cls, func_node: ast.FunctionDef, context: Dict[str, Any], source: str):
        checker = cls(context, source)
        checker.visit(func_node)

    def __init__(self, context: Dict[str, Any], source: str):
        self.context = context
        self.source = source

    def _process_assertion(self, expr_node: ast.Expr) -> None:
        condition_value = gt_utils.meta.ast_eval(expr_node, self.context, default=NOTHING)
        if condition_value is not NOTHING:
            if not condition_value:
                source_lines = textwrap.dedent(self.source).split("\n")
                loc = gt_ir.Location.from_ast_node(expr_node)
                raise GTScriptAssertionError(source_lines[loc.line - 1], loc=loc)
        else:
            raise GTScriptSyntaxError(
                "Evaluation of compile_assert condition failed at the preprocessing step."
            )
        return None

    def _process_call(self, node: ast.Call) -> Optional[ast.Call]:
        name = gt_meta.get_qualified_name_from_node(node.func)
        if name != "compile_assert":
            return node
        else:
            if len(node.args) != 1:
                raise GTScriptSyntaxError(
                    "Invalid assertion. Correct syntax: compile_assert(condition)"
                )
            return self._process_assertion(node.args[0])

    def visit_Expr(self, node: ast.Expr) -> Optional[ast.AST]:
        if isinstance(node.value, ast.Call):
            ret = self._process_call(node.value)
            return ast.Expr(value=ret) if ret else None
        else:
            return node


class AxisIntervalParser(gt_meta.ASTPass):
    """Parse Python AST interval syntax in the form of a Slice.
    Corner cases: `ast.Ellipsis` refers to the entire interval, and
    if an `ast.Subscript` is passed, this parses its slice attribute.
    """

    @classmethod
    def apply(
        cls,
        node: Union[ast.Ellipsis, ast.Slice, ast.Subscript, ast.Constant],
        axis_name: str,
        loc: Optional[gt_ir.Location] = None,
    ) -> gt_ir.AxisInterval:
        parser = cls(axis_name, loc)

        if isinstance(node, ast.Ellipsis):
            interval = gt_ir.AxisInterval.full_interval()
            interval.loc = loc
            return interval

        if isinstance(node, ast.Slice):
            slice_node = node
<<<<<<< HEAD
        elif isinstance(node, ast.Subscript):
            slice_node = (
                cls.slice_from_value(node)
                if isinstance(node.slice, (ast.Index, ast.Constant))
                else node.slice
            )
=======
        elif isinstance(getattr(node, "slice", None), ast.Slice):
            slice_node = node.slice
>>>>>>> c14f178c
        else:
            slice_node = cls.slice_from_value(node)

        if slice_node.lower is None:
            slice_node.lower = ast.Constant(value=None)

        if (
            isinstance(slice_node.lower, ast.Constant)
            and slice_node.lower.value is None
            and axis_name == gt_ir.Domain.LatLonGrid().sequential_axis.name
        ):
            raise parser.interval_error

<<<<<<< HEAD
        lower = parser.visit(slice_node.lower)

        if slice_node.upper is None:
            slice_node.upper = ast.Constant(value=None)
=======
        if slice_node.upper is None:
            slice_node.upper = ast.Constant(value=None)

        lower = parser.visit(slice_node.lower)
>>>>>>> c14f178c
        upper = parser.visit(slice_node.upper)

        start = parser._make_axis_bound(lower, gt_ir.LevelMarker.START)
        end = parser._make_axis_bound(upper, gt_ir.LevelMarker.END)

        return gt_ir.AxisInterval(start=start, end=end, loc=loc)

    def __init__(
        self,
        axis_name: str,
        loc: Optional[gt_ir.Location] = None,
    ):
        self.axis_name = axis_name
        self.loc = loc

        error_msg = "Invalid interval range specification"

        if self.loc is not None:
            error_msg = f"{error_msg} at line {loc.line} (column: {loc.column})"

        self.interval_error = GTScriptSyntaxError(error_msg)

    @staticmethod
    def slice_from_value(node: ast.Expr) -> ast.Slice:
        """Creates an ast.Slice node from a general ast.Expr node."""
        slice_node = ast.Slice(
            lower=node, upper=ast.BinOp(left=node, op=ast.Add(), right=ast.Constant(value=1))
        )
        slice_node = ast.copy_location(slice_node, node)
        return slice_node

    def _make_axis_bound(
        self,
        value: Union[int, None, gtscript.AxisIndex, gt_ir.AxisBound, gt_ir.VarRef],
        endpt: gt_ir.LevelMarker,
    ) -> gt_ir.AxisBound:
        if isinstance(value, gt_ir.AxisBound):
            return value
        else:
            if isinstance(value, int):
                level = gt_ir.LevelMarker.END if value < 0 else gt_ir.LevelMarker.START
                offset = value
            elif isinstance(value, gt_ir.VarRef):
                level = value
                offset = 0
            elif isinstance(value, gtscript.AxisIndex):
                level = gt_ir.LevelMarker.START if value.index >= 0 else gt_ir.LevelMarker.END
                offset = value.index + value.offset
            elif value is None:
                LARGE_NUM = 10000
                seq_name = gt_ir.Domain.LatLonGrid().sequential_axis.name
                level = endpt
                if self.axis_name == seq_name:
                    offset = 0
                else:
                    offset = -LARGE_NUM if level == gt_ir.LevelMarker.START else LARGE_NUM
            else:
                raise self.interval_error

            return gt_ir.AxisBound(level=level, offset=offset, loc=self.loc)

    def visit_Name(self, node: ast.Name) -> gt_ir.VarRef:
        return gt_ir.VarRef(name=node.id)

<<<<<<< HEAD
    def visit_Constant(self, node: ast.Constant) -> Union[int, gtscript._AxisOffset, None]:
        if isinstance(node.value, gtscript._AxisOffset):
=======
    def visit_Constant(self, node: ast.Constant) -> Union[int, gtscript.AxisIndex, None]:
        if isinstance(node.value, gtscript.AxisIndex):
>>>>>>> c14f178c
            return node.value
        elif isinstance(node.value, numbers.Number):
            return int(node.value)
        elif node.value is None:
            return None
        else:
            raise GTScriptSyntaxError(
<<<<<<< HEAD
                f"Unexpected type found {type(node.value)}. Expected one of: int, AxisOffset, string (var ref), or None.",
                loc=self.loc,
            )

    def visit_BinOp(self, node: ast.BinOp) -> Union[gtscript._AxisOffset, gt_ir.AxisBound, int]:
=======
                f"Unexpected type found {type(node.value)}. Expected one of: int, AxisIndex, string (var ref), or None.",
                loc=self.loc,
            )

    def visit_BinOp(self, node: ast.BinOp) -> Union[gtscript.AxisIndex, gt_ir.AxisBound, int]:
>>>>>>> c14f178c
        left = self.visit(node.left)
        right = self.visit(node.right)

        if isinstance(node.op, ast.Add):
            bin_op = lambda x, y: x + y
            u_op = lambda x: x
        elif isinstance(node.op, ast.Sub):
            bin_op = lambda x, y: x - y
            u_op = lambda x: -x
        elif isinstance(node.op, ast.Mult):
            if left.level != right.level or not isinstance(left.level, gt_ir.LevelMarker):
                raise self.interval_error
            bin_op = lambda x, y: x * y
            u_op = None
        else:
            raise GTScriptSyntaxError("Unexpected binary operator found in interval expression")

        incompatible_types_error = GTScriptSyntaxError(
            "Incompatible types found in interval expression"
        )

<<<<<<< HEAD
        if isinstance(left, gtscript._AxisOffset):
            if not isinstance(right, numbers.Number):
                raise incompatible_types_error
            return gtscript._AxisOffset(
=======
        if isinstance(left, gtscript.AxisIndex):
            if not isinstance(right, numbers.Number):
                raise incompatible_types_error
            return gtscript.AxisIndex(
>>>>>>> c14f178c
                axis=left.axis, index=left.index, offset=bin_op(left.offset, right)
            )
        elif isinstance(left, gt_ir.VarRef):
            if not isinstance(right, numbers.Number):
                raise incompatible_types_error
            return gt_ir.AxisBound(level=left, offset=u_op(right), loc=self.loc)
        elif isinstance(left, gt_ir.AxisBound):
            if not isinstance(right, numbers.Number):
                raise incompatible_types_error
            return gt_ir.AxisBound(
                level=left.level, offset=bin_op(left.offset, right), loc=self.loc
            )
        elif isinstance(left, numbers.Number) and isinstance(right, numbers.Number):
            return bin_op(left, right)

    def visit_UnaryOp(self, node: ast.UnaryOp) -> gt_ir.AxisBound:
        if isinstance(node.op, ast.USub):
            op = lambda x: -x
        else:
            raise self.interval_error

        value = self.visit(node.operand)
        if isinstance(value, numbers.Number):
            return op(value)
        else:
            raise self.interval_error

    def visit_Subscript(self, node: ast.Subscript) -> gt_ir.AxisBound:
        if node.value.id != self.axis_name:
            raise self.interval_error

<<<<<<< HEAD
        if not isinstance(node.slice, ast.Index):
            raise self.interval_error

        return gtscript._AxisOffset(
            axis=self.axis_name, index=self.visit(node.slice.value), offset=0
        )

=======
        if isinstance(node.slice, ast.Index):
            index = self.visit(node.slice.value)
        else:
            index = self.visit(node.slice)
>>>>>>> c14f178c

        return gtscript.AxisIndex(axis=self.axis_name, index=index)


class ValueInliner(ast.NodeTransformer):
    @classmethod
    def apply(cls, func_node: ast.FunctionDef, context: dict):
        inliner = cls(context)
        inliner(func_node)

    def __init__(self, context):
        self.context = context
        self.prefix = ""

    def __call__(self, func_node: ast.FunctionDef):
        self.visit(func_node)

    def _replace_node(self, name_or_attr_node):
        new_node = name_or_attr_node
        qualified_name = gt_meta.get_qualified_name_from_node(name_or_attr_node)
        if qualified_name in self.context:
            value = self.context[qualified_name]
            if value is None or isinstance(value, (bool, numbers.Number, gtscript.AxisIndex)):
                new_node = ast.Constant(value=value)
            elif hasattr(value, "_gtscript_"):
                pass
            else:
                assert False
        return new_node

    def visit_ImportFrom(self, node: ast.ImportFrom):
        return node

    def visit_Attribute(self, node: ast.Attribute):
        return self._replace_node(node)

    def visit_Name(self, node: ast.Name):
        return self._replace_node(node)

    def visit_FunctionDef(self, node: ast.FunctionDef):
        node.body = [self.visit(n) for n in node.body]
        return node


class ReturnReplacer(gt_utils.meta.ASTTransformPass):
    @classmethod
    def apply(cls, ast_object: ast.AST, target_node: ast.AST) -> None:
        """Ensure that there is only a single return statement (can still return a tuple)."""
        ret_count = sum(isinstance(node, ast.Return) for node in ast.walk(ast_object))
        if ret_count != 1:
            raise GTScriptSyntaxError("GTScript Functions should have a single return statement")
        cls().visit(ast_object, target_node=target_node)

    @staticmethod
    def _get_num_values(node: ast.AST) -> int:
        return len(node.elts) if isinstance(node, ast.Tuple) else 1

    def visit_Return(self, node: ast.Return, *, target_node: ast.AST) -> ast.Assign:
        rhs_length = self._get_num_values(node.value)
        lhs_length = self._get_num_values(target_node)

        if lhs_length == rhs_length:
            return ast.Assign(
                targets=[target_node],
                value=node.value,
                lineno=node.lineno,
                col_offset=node.col_offset,
            )
        else:
            raise GTScriptSyntaxError(
                "Number of returns values does not match arguments on left side"
            )


class CallInliner(ast.NodeTransformer):
    """Inlines calls to gtscript.function calls.

    Calls to NativeFunctions (intrinsic math functions) are kept in the IR and
    dealt with in the IRMaker.
    """

    @classmethod
    def apply(cls, func_node: ast.FunctionDef, context: dict):
        inliner = cls(context)
        inliner(func_node)
        return inliner.all_skip_names

    def __init__(self, context: dict):
        self.context = context
        self.current_block = None
        self.all_skip_names = set(gtscript.builtins) | {"gt4py", "gtscript"}

    def __call__(self, func_node: ast.FunctionDef):
        self.visit(func_node)

    def visit(self, node, **kwargs):
        """Visit a node."""
        method = "visit_" + node.__class__.__name__
        visitor = getattr(self, method, self.generic_visit)
        return visitor(node, **kwargs)

    def _process_stmts(self, stmts):
        new_stmts = []
        outer_block = self.current_block
        self.current_block = new_stmts
        for s in stmts:
            if not isinstance(s, (ast.Import, ast.ImportFrom)):
                if self.visit(s):
                    new_stmts.append(s)
        self.current_block = outer_block

        return new_stmts

    def visit_FunctionDef(self, node: ast.FunctionDef):
        node.body = self._process_stmts(node.body)
        return node

    def visit_With(self, node: ast.With):
        node.body = self._process_stmts(node.body)
        return node

    def visit_If(self, node: ast.If):
        node.body = self._process_stmts(node.body)
        if node.orelse:
            node.orelse = self._process_stmts(node.orelse)
        return node

    def visit_Assert(self, node: ast.Assert):
        """Assertions are removed in the AssertionChecker later."""
        return node

    def visit_Assign(self, node: ast.Assign):
        if (
            isinstance(node.value, ast.Call)
            and gt_meta.get_qualified_name_from_node(node.value.func) not in gtscript.MATH_BUILTINS
        ):
            assert len(node.targets) == 1
            self.visit(node.value, target_node=node.targets[0])
            # This node can be now removed since the trivial assignment has been already done
            # in the Call visitor
            return None
        else:
            return self.generic_visit(node)

    def visit_Call(self, node: ast.Call, *, target_node=None):
        call_name = gt_meta.get_qualified_name_from_node(node.func)

        if call_name in gtscript.IGNORE_WHEN_INLINING:
            # Not a function to inline. Visit arguments and return as-is.
            node.args = [self.visit(arg) for arg in node.args]
            return node
        elif any(
            isinstance(arg, ast.Call) and arg.func.id not in gtscript.MATH_BUILTINS
            for arg in node.args
        ):
            raise GTScriptSyntaxError(
                "Function calls are not supported in arguments to function calls",
                loc=gt_ir.Location.from_ast_node(node),
            )
        elif call_name not in self.context or not hasattr(self.context[call_name], "_gtscript_"):
            raise GTScriptSyntaxError("Unknown call", loc=gt_ir.Location.from_ast_node(node))

        # Recursively inline any possible nested subroutine call
        call_info = self.context[call_name]._gtscript_
        call_ast = copy.deepcopy(call_info["ast"])
        CallInliner.apply(call_ast, call_info["local_context"])

        # Extract call arguments
        call_signature = call_info["api_signature"]
        arg_infos = {arg.name: arg.default for arg in call_signature}
        try:
            assert len(node.args) <= len(call_signature)
            call_args = {}
            for i, arg_value in enumerate(node.args):
                assert not call_signature[i].is_keyword
                call_args[call_signature[i].name] = arg_value
            for kwarg in node.keywords:
                assert kwarg.arg in arg_infos
                call_args[kwarg.arg] = kwarg.value

            # Add default values for missing args when possible
            for name in arg_infos:
                if name not in call_args:
                    assert arg_infos[name] != gt_ir.Empty
                    call_args[name] = ast.Constant(value=arg_infos[name])
        except Exception:
            raise GTScriptSyntaxError(
                message="Invalid call signature", loc=gt_ir.Location.from_ast_node(node)
            )

        # Rename local names in subroutine to avoid conflicts with caller context names
        try:
            assign_targets = gt_meta.collect_assign_targets(call_ast, allow_multiple_targets=False)
        except RuntimeError as e:
            raise GTScriptSyntaxError(
                message="Assignment to more than one target is not supported."
            ) from e

        assigned_symbols = set()
        for target in assign_targets:
            if not isinstance(target, ast.Name):
                raise GTScriptSyntaxError(message="Unsupported assignment target.", loc=target)

            assigned_symbols.add(target.id)

        name_mapping = {
            name: value.id
            for name, value in call_args.items()
            if isinstance(value, ast.Name) and name not in assigned_symbols
        }

        call_id = gt_utils.shashed_id(call_name)[:3]
        call_id_suffix = f"{call_id}_{node.lineno}_{node.col_offset}"
        template_fmt = "{name}__" + call_id_suffix

        gt_meta.map_symbol_names(
            call_ast, name_mapping, template_fmt=template_fmt, skip_names=self.all_skip_names
        )

        # Replace returns by assignments in subroutine
        if target_node is None:
            target_node = ast.Name(
                ctx=ast.Store(),
                lineno=node.lineno,
                col_offset=node.col_offset,
                id=template_fmt.format(name="RETURN_VALUE"),
            )

        assert isinstance(target_node, (ast.Name, ast.Tuple)) and isinstance(
            target_node.ctx, ast.Store
        )

        ReturnReplacer.apply(call_ast, target_node)

        # Add subroutine sources prepending the required arg assignments
        inlined_stmts = []
        for arg_name, arg_value in call_args.items():
            if arg_name not in name_mapping:
                inlined_stmts.append(
                    ast.Assign(
                        lineno=node.lineno,
                        col_offset=node.col_offset,
                        targets=[
                            ast.Name(
                                ctx=ast.Store(),
                                lineno=node.lineno,
                                col_offset=node.col_offset,
                                id=template_fmt.format(name=arg_name),
                            )
                        ],
                        value=arg_value,
                    )
                )

        # Add inlined statements to the current block and return name node with the result
        inlined_stmts.extend(call_ast.body)
        self.current_block.extend(inlined_stmts)
        if isinstance(target_node, ast.Name):
            result_node = ast.Name(
                ctx=ast.Load(),
                lineno=target_node.lineno,
                col_offset=target_node.col_offset,
                id=target_node.id,
            )
        else:
            result_node = ast.Tuple(
                ctx=ast.Load(),
                lineno=target_node.lineno,
                col_offset=target_node.col_offset,
                elts=target_node.elts,
            )

        return result_node

    def visit_Expr(self, node: ast.Expr):
        """Ignore pure string statements in callee."""
        if not isinstance(node.value, (ast.Constant, ast.Str)):
            return super().visit(node.value)


class CompiledIfInliner(ast.NodeTransformer):
    @classmethod
    def apply(cls, ast_object, context):
        preprocessor = cls(context)
        preprocessor(ast_object)

    def __init__(self, context):
        self.context = context

    def __call__(self, ast_object):
        self.visit(ast_object)

    def visit_If(self, node: ast.If):
        # Compile-time evaluation of "if" conditions
        node = self.generic_visit(node)
        if (
            isinstance(node.test, ast.Call)
            and isinstance(node.test.func, ast.Name)
            and node.test.func.id == "__INLINED"
            and len(node.test.args) == 1
        ):
            eval_node = node.test.args[0]
            condition_value = gt_utils.meta.ast_eval(eval_node, self.context, default=NOTHING)
            if condition_value is not NOTHING:
                node = node.body if condition_value else node.orelse
            else:
                raise GTScriptSyntaxError(
                    "Evaluation of compile-time 'IF' condition failed at the preprocessing step"
                )

        return node if node else None


#
# class Cleaner(gt_ir.IRNodeVisitor):
#     @classmethod
#     def apply(cls, ast_object):
#         cleaner = cls()
#         cleaner(ast_object)
#
#     def __init__(self):
#         self.defines = {}
#         self.writes = {}
#         self.reads = {}
#         self.aliases = {}
#
#     def __call__(self, ast_object):
#         self.visit(ast_object)
#
#     def visit_FieldRef(self, node: gt_ir.FieldRef):
#         assert node.name in self.defines
#         self.reads[node.name] = self.reads.get(node.name, 0) + 1
#
#     def visit_FieldDecl(self, node: gt_ir.FieldDecl):
#         assert node.is_api is False
#         self.defines[node.name] = "temp"
#
#     def visit_Assign(self, node: gt_ir.Assign):
#         if isinstance(node.target, gt_ir.FieldRef):
#             for alias in self.aliases.get(node.target.name, set()):
#                 self.aliases[alias] -= {node.target.name}
#                 self.aliases[node.target.name] = set()
#
#             if isinstance(node.value, gt_ir.FieldRef):
#                 if node.target.name not in itertools.chain(self.writes.keys(), self.reads.keys()):
#                     aliases = set(self.aliases.setdefault(node.value.name, set()))
#                     self.aliases.setdefault(node.target.name, set())
#                     self.aliases[node.target.name] |= aliases | {node.value.name}
#                     for alias in self.aliases[node.target.name]:
#                         self.aliases[alias] |= {node.target.name}
#
#         self.visit(node.value)
#         self.writes[node.target.name] = self.reads.get(node.target.name, 0) + 1
#
#     def visit_StencilDefinition(self, node: gt_ir.StencilDefinition):
#         for decl in node.api_fields:
#             self.defines[decl.name] = "api"
#         for computation in node.computations:
#             self.visit(computation)
#
#         for a in ["defines", "reads", "writes"]:
#             print(f"{a}: ", getattr(self, a))
#


@enum.unique
class ParsingContext(enum.Enum):
    CONTROL_FLOW = 1
    COMPUTATION = 2


class IRMaker(ast.NodeVisitor):
    def __init__(
        self,
        fields: dict,
        parameters: dict,
        local_symbols: dict,
        *,
        domain: gt_ir.Domain,
        extra_temp_decls: dict,
    ):
        fields = fields or {}
        parameters = parameters or {}
        assert all(isinstance(name, str) for name in parameters.keys())
        local_symbols = local_symbols or {}
        assert all(isinstance(name, str) for name in local_symbols.keys()) and all(
            isinstance(value, (type, np.dtype)) for value in local_symbols.values()
        )

        self.fields = fields
        self.parameters = parameters
        self.local_symbols = local_symbols
        self.domain = domain or gt_ir.Domain.LatLonGrid()
        self.extra_temp_decls = extra_temp_decls or {}
        self.parsing_context = None
        self.iteration_order = None
        self.if_decls_stack = []
        gt_ir.NativeFunction.PYTHON_SYMBOL_TO_IR_OP = {
            "abs": gt_ir.NativeFunction.ABS,
            "min": gt_ir.NativeFunction.MIN,
            "max": gt_ir.NativeFunction.MAX,
            "mod": gt_ir.NativeFunction.MOD,
            "sin": gt_ir.NativeFunction.SIN,
            "cos": gt_ir.NativeFunction.COS,
            "tan": gt_ir.NativeFunction.TAN,
            "asin": gt_ir.NativeFunction.ARCSIN,
            "acos": gt_ir.NativeFunction.ARCCOS,
            "atan": gt_ir.NativeFunction.ARCTAN,
            "sqrt": gt_ir.NativeFunction.SQRT,
            "exp": gt_ir.NativeFunction.EXP,
            "log": gt_ir.NativeFunction.LOG,
            "isfinite": gt_ir.NativeFunction.ISFINITE,
            "isinf": gt_ir.NativeFunction.ISINF,
            "isnan": gt_ir.NativeFunction.ISNAN,
            "floor": gt_ir.NativeFunction.FLOOR,
            "ceil": gt_ir.NativeFunction.CEIL,
            "trunc": gt_ir.NativeFunction.TRUNC,
        }

    def __call__(self, ast_root: ast.AST):
        assert (
            isinstance(ast_root, ast.Module)
            and "body" in ast_root._fields
            and len(ast_root.body) == 1
            and isinstance(ast_root.body[0], ast.FunctionDef)
        )
        func_ast = ast_root.body[0]
        self.parsing_context = ParsingContext.CONTROL_FLOW
        computations = self.visit(func_ast)

        return computations

    # Helpers functions
    def _is_field(self, name: str):
        return name in self.fields

    def _is_parameter(self, name: str):
        return name in self.parameters

    def _is_local_symbol(self, name: str):
        return name in self.local_symbols

    def _is_known(self, name: str):
        return self._is_field(name) or self._is_parameter(name) or self._is_local_symbol(name)

    def _are_blocks_sorted(self, compute_blocks: List[gt_ir.ComputationBlock]):
        def sort_blocks_key(comp_block):
            start = comp_block.interval.start
            assert isinstance(start.level, gt_ir.LevelMarker)
            key = 0 if start.level == gt_ir.LevelMarker.START else 100000
            key += start.offset
            return key

        if len(compute_blocks) < 1:
            return True

        # validate invariant
        assert all(
            comp_block.iteration_order == compute_blocks[0].iteration_order
            for comp_block in compute_blocks
        )

        # extract iteration order
        iteration_order = compute_blocks[0].iteration_order

        # sort blocks
        compute_blocks_sorted = sorted(
            compute_blocks,
            key=sort_blocks_key,
            reverse=iteration_order == gt_ir.IterationOrder.BACKWARD,
        )

        # if sorting didn't change anything it was already sorted
        return compute_blocks == compute_blocks_sorted

    def _parse_region_intervals(
        self, node: Union[ast.ExtSlice, ast.Index, ast.Tuple], loc: gt_ir.Location = None
<<<<<<< HEAD
    ) -> List[gt_ir.AxisInterval]:
        if isinstance(node, ast.Index):
            # Python 3.8 wraps a Tuple in an Index for region[0, 1]
            tuple_node = node.value
            axes_nodes = tuple_node.elts
=======
    ) -> Dict[str, gt_ir.AxisInterval]:
        if isinstance(node, ast.Index):
            # Python 3.8 wraps a Tuple in an Index for region[0, 1]
            tuple_node = node.value
            list_of_exprs = tuple_node.elts
>>>>>>> c14f178c
        elif isinstance(node, ast.ExtSlice) or isinstance(node, ast.Tuple):
            # Python 3.8 returns an ExtSlice for region[0, :]
            # Python 3.9 directly returns a Tuple for region[0, 1]
            node_list = node.dims if isinstance(node, ast.ExtSlice) else node.elts
<<<<<<< HEAD
            axes_nodes = [
=======
            list_of_exprs = [
>>>>>>> c14f178c
                axis_node.value if isinstance(axis_node, ast.Index) else axis_node
                for axis_node in node_list
            ]
        else:
            raise GTScriptSyntaxError(
                f"Invalid 'region' index at line {loc.line} (column {loc.column})", loc=loc
            )
        axes_names = [axis.name for axis in self.domain.parallel_axes]
<<<<<<< HEAD
        return [
            parse_interval_node(axis_node, name) for axis_node, name in zip(axes_nodes, axes_names)
        ]

    def _visit_with_horizontal(
        self, node: ast.withitem, loc: gt_ir.Location
    ) -> Dict[str, gt_ir.AxisInterval]:
=======
        return {
            name: AxisIntervalParser.apply(axis_node, name)
            for axis_node, name in zip(list_of_exprs, axes_names)
        }

    def _visit_with_horizontal(
        self, node: ast.withitem, loc: gt_ir.Location
    ) -> List[Dict[str, gt_ir.AxisInterval]]:
>>>>>>> c14f178c
        syntax_error = GTScriptSyntaxError(
            f"Invalid 'with' statement at line {loc.line} (column {loc.column})", loc=loc
        )

        call_args = node.context_expr.args
<<<<<<< HEAD
        if any(not isinstance(arg, ast.Subscript) for arg in call_args):
            raise syntax_error
        if any(arg.value.id != "region" for arg in call_args):
            raise syntax_error

        parallel_axes_names = tuple(axis.name for axis in gt_ir.Domain.LatLonGrid().parallel_axes)

        blocks = []
        for arg in call_args:
            intervals = self._parse_region_intervals(arg.slice, loc)
            blocks.append(
                {axis: interval for axis, interval in zip(parallel_axes_names, intervals)}
            )

        return blocks
=======
        if any(not isinstance(arg, ast.Subscript) for arg in call_args) or any(
            arg.value.id != "region" for arg in call_args
        ):
            raise syntax_error

        return [self._parse_region_intervals(arg.slice, loc) for arg in call_args]
>>>>>>> c14f178c

    def _are_intervals_nonoverlapping(self, compute_blocks: List[gt_ir.ComputationBlock]):
        for i, block in enumerate(compute_blocks[1:]):
            other = compute_blocks[i]
            if not block.interval.disjoint_from(other.interval):
                return False
        return True

    def _visit_iteration_order_node(self, node: ast.withitem, loc: gt_ir.Location):
        syntax_error = GTScriptSyntaxError(
            f"Invalid 'computation' specification at line {loc.line} (column {loc.column})",
            loc=loc,
        )
        comp_node = node.context_expr
        if len(comp_node.args) + len(comp_node.keywords) != 1 or any(
            keyword.arg not in ["order"] for keyword in comp_node.keywords
        ):
            raise syntax_error

        if comp_node.args:
            iteration_order_node = comp_node.args[0]
        else:
            iteration_order_node = comp_node.keywords[0].value
        if (
            not isinstance(iteration_order_node, ast.Name)
            or iteration_order_node.id not in gt_ir.IterationOrder.__members__
        ):
            raise syntax_error

        self.iteration_order = gt_ir.IterationOrder[iteration_order_node.id]

        return self.iteration_order

    def _visit_interval_node(self, node: ast.withitem, loc: gt_ir.Location):
        range_error = GTScriptSyntaxError(
            f"Invalid interval range specification at line {loc.line} (column {loc.column})",
            loc=loc,
        )

        if node.context_expr.args:
            args = node.context_expr.args
        else:
            args = [keyword.value for keyword in node.context_expr.keywords]
            if len(args) != 2:
                raise range_error

        if len(args) == 2:
            if any(isinstance(arg, ast.Subscript) for arg in args):
                raise GTScriptSyntaxError(
                    "Two-argument syntax should not use AxisIndexs or AxisIntervals"
                )
            interval_node = ast.Slice(lower=args[0], upper=args[1])
            ast.copy_location(interval_node, node)
        else:
            interval_node = args[0]

        seq_name = gt_ir.Domain.LatLonGrid().sequential_axis.name
        interval = AxisIntervalParser.apply(interval_node, seq_name, loc=loc)

        if (
            interval.start.level == gt_ir.LevelMarker.END
            and interval.end.level == gt_ir.LevelMarker.START
        ) or (
            interval.start.level == interval.end.level
            and interval.end.offset <= interval.start.offset
        ):
            raise range_error

        return interval

    def _visit_computation_node(self, node: ast.With) -> List[gt_ir.ComputationBlock]:
        loc = gt_ir.Location.from_ast_node(node)
        syntax_error = GTScriptSyntaxError(
            f"Invalid 'computation' specification at line {loc.line} (column {loc.column})",
            loc=loc,
        )

        # Parse computation specification, i.e. `withItems` nodes
        iteration_order = None
        interval = None
        intervals_dicts = None

        try:
            for item in node.items:
                if (
                    isinstance(item.context_expr, ast.Call)
                    and item.context_expr.func.id == "computation"
                ):
                    assert iteration_order is None  # only one spec allowed
                    iteration_order = self._visit_iteration_order_node(item, loc)
                elif (
                    isinstance(item.context_expr, ast.Call)
                    and item.context_expr.func.id == "interval"
                ):
                    assert interval is None  # only one spec allowed
                    interval = self._visit_interval_node(item, loc)
                elif (
                    isinstance(item.context_expr, ast.Call)
                    and item.context_expr.func.id == "horizontal"
                ):
                    intervals_dicts = self._visit_with_horizontal(item, loc)
                else:
                    raise syntax_error
        except AssertionError as e:
            raise syntax_error from e

        if iteration_order is None or interval is None:
            raise syntax_error

        #  Parse `With` body into computation blocks
        self.parsing_context = ParsingContext.COMPUTATION
        stmts = []
        for stmt in node.body:
            stmts.extend(gt_utils.listify(self.visit(stmt)))
        self.parsing_context = ParsingContext.CONTROL_FLOW

        if intervals_dicts:
            results = [
                gt_ir.ComputationBlock(
                    interval=interval,
                    iteration_order=iteration_order,
                    body=gt_ir.BlockStmt(
                        stmts=[
                            gt_ir.HorizontalIf(
                                intervals=intervals_dict, body=gt_ir.BlockStmt(stmts=stmts)
                            )
                        ]
                    ),
                )
                for intervals_dict in intervals_dicts
            ]
        else:
            results = [
                gt_ir.ComputationBlock(
                    interval=interval,
                    iteration_order=iteration_order,
                    body=gt_ir.BlockStmt(stmts=stmts),
                )
            ]

        return results

    # Visitor methods
    # -- Special nodes --
    def visit_Raise(self):
        return gt_ir.InvalidBranch()

    # -- Literal nodes --
    def visit_Constant(
        self, node: ast.Constant
    ) -> Union[gt_ir.ScalarLiteral, gt_ir.BuiltinLiteral, gt_ir.Cast]:
        value = node.value
        if value is None:
            return gt_ir.BuiltinLiteral(value=gt_ir.Builtin.from_value(value))
        elif isinstance(value, bool):
            return gt_ir.Cast(
                data_type=gt_ir.DataType.BOOL,
                expr=gt_ir.BuiltinLiteral(value=gt_ir.Builtin.from_value(value)),
            )
        elif isinstance(value, numbers.Number):
            data_type = gt_ir.DataType.from_dtype(np.dtype(type(value)))
            return gt_ir.ScalarLiteral(value=value, data_type=data_type)
        else:
            raise GTScriptSyntaxError(
                f"Unknown constant value found: {value}. Expected boolean or number.",
                loc=gt_ir.Location.from_ast_node(node),
            )

    def visit_Tuple(self, node: ast.Tuple) -> tuple:
        value = tuple(self.visit(elem) for elem in node.elts)
        return value

    # -- Symbol nodes --
    def visit_Attribute(self, node: ast.Attribute):
        qualified_name = gt_meta.get_qualified_name_from_node(node)
        return self.visit(ast.Name(id=qualified_name, ctx=node.ctx))

    def visit_Name(self, node: ast.Name) -> gt_ir.Ref:
        symbol = node.id
        if self._is_field(symbol):
            result = gt_ir.FieldRef.at_center(
                symbol, self.fields[symbol].axes, loc=gt_ir.Location.from_ast_node(node)
            )
        elif self._is_parameter(symbol):
            result = gt_ir.VarRef(name=symbol)
        elif self._is_local_symbol(symbol):
            assert False  # result = gt_ir.VarRef(name=symbol)
        else:
            assert False, "Missing '{}' symbol definition".format(symbol)

        return result

    def visit_Index(self, node: ast.Index):
        index = self.visit(node.value)
        return index

    def _eval_index(self, node: ast.Subscript) -> Optional[List[int]]:
        invalid_target = GTScriptSyntaxError(message="Invalid target in assignment.", loc=node)

        # Python 3.9 skips wrapping the ast.Tuple in an ast.Index
        tuple_or_constant = node.slice.value if isinstance(node.slice, ast.Index) else node.slice

        tuple_or_expr = node.slice.value if isinstance(node.slice, ast.Index) else node.slice
        index_nodes = gt_utils.listify(
            tuple_or_expr.elts if isinstance(tuple_or_expr, ast.Tuple) else tuple_or_expr
        )

        if any(isinstance(cn, ast.Slice) for cn in index_nodes):
            raise invalid_target
        if any(isinstance(cn, ast.Ellipsis) for cn in index_nodes):
            return None
        else:
            index = []
            for index_node in index_nodes:
                try:
                    offset = ast.literal_eval(index_node)
                    index.append(offset)
                except:
                    index.append(self.visit(index_node))
            return index

    def visit_Subscript(self, node: ast.Subscript):
        assert isinstance(node.ctx, (ast.Load, ast.Store))

        index = self._eval_index(node)
        result = self.visit(node.value)
        if isinstance(result, gt_ir.VarRef):
            assert index is not None
            result.index = index[0]
        else:
            if isinstance(node.value, ast.Name):
                field_axes = self.fields[result.name].axes
                if index is not None:
                    if len(field_axes) != len(index):
                        raise GTScriptSyntaxError(
                            f"Incorrect offset specification detected. Found {index}, "
                            f"but the field has dimensions ({', '.join(field_axes)})"
                        )
                    result.offset = {axis: value for axis, value in zip(field_axes, index)}
            elif isinstance(node.value, ast.Subscript):
                result.data_index = index
            else:
                raise GTScriptSyntaxError(
                    "Unrecognized subscript expression", loc=gt_ir.Location.from_ast_node(node)
                )

        return result

    # -- Expressions nodes --
    def visit_UnaryOp(self, node: ast.UnaryOp):
        op = self.visit(node.op)
        arg = self.visit(node.operand)
        if isinstance(arg, numbers.Number):
            result = eval("{op}{arg}".format(op=op.python_symbol, arg=arg))
        else:
            result = gt_ir.UnaryOpExpr(op=op, arg=arg)

        return result

    def visit_UAdd(self, node: ast.UAdd) -> gt_ir.UnaryOperator:
        return gt_ir.UnaryOperator.POS

    def visit_USub(self, node: ast.USub) -> gt_ir.UnaryOperator:
        return gt_ir.UnaryOperator.NEG

    def visit_Not(self, node: ast.Not) -> gt_ir.UnaryOperator:
        return gt_ir.UnaryOperator.NOT

    def visit_BinOp(self, node: ast.BinOp) -> gt_ir.BinOpExpr:
        op = self.visit(node.op)
        rhs = self.visit(node.right)
        lhs = self.visit(node.left)
        result = gt_ir.BinOpExpr(op=op, lhs=lhs, rhs=rhs)

        return result

    def visit_Add(self, node: ast.Add) -> gt_ir.BinaryOperator:
        return gt_ir.BinaryOperator.ADD

    def visit_Sub(self, node: ast.Sub) -> gt_ir.BinaryOperator:
        return gt_ir.BinaryOperator.SUB

    def visit_Mult(self, node: ast.Mult) -> gt_ir.BinaryOperator:
        return gt_ir.BinaryOperator.MUL

    def visit_Div(self, node: ast.Div) -> gt_ir.BinaryOperator:
        return gt_ir.BinaryOperator.DIV

    def visit_Mod(self, node: ast.Mod) -> gt_ir.BinaryOperator:
        return gt_ir.BinaryOperator.MOD

    def visit_Pow(self, node: ast.Pow) -> gt_ir.BinaryOperator:
        return gt_ir.BinaryOperator.POW

    def visit_And(self, node: ast.And) -> gt_ir.BinaryOperator:
        return gt_ir.BinaryOperator.AND

    def visit_Or(self, node: ast.And) -> gt_ir.BinaryOperator:
        return gt_ir.BinaryOperator.OR

    def visit_Eq(self, node: ast.Eq) -> gt_ir.BinaryOperator:
        return gt_ir.BinaryOperator.EQ

    def visit_NotEq(self, node: ast.NotEq) -> gt_ir.BinaryOperator:
        return gt_ir.BinaryOperator.NE

    def visit_Lt(self, node: ast.Lt) -> gt_ir.BinaryOperator:
        return gt_ir.BinaryOperator.LT

    def visit_LtE(self, node: ast.LtE) -> gt_ir.BinaryOperator:
        return gt_ir.BinaryOperator.LE

    def visit_Gt(self, node: ast.Gt) -> gt_ir.BinaryOperator:
        return gt_ir.BinaryOperator.GT

    def visit_GtE(self, node: ast.GtE) -> gt_ir.BinaryOperator:
        return gt_ir.BinaryOperator.GE

    def visit_BoolOp(self, node: ast.BoolOp) -> gt_ir.BinOpExpr:
        op = self.visit(node.op)
        rhs = self.visit(node.values[-1])
        for value in reversed(node.values[:-1]):
            lhs = self.visit(value)
            rhs = gt_ir.BinOpExpr(op=op, lhs=lhs, rhs=rhs)
            res = rhs

        return res

    def visit_Compare(self, node: ast.Compare) -> gt_ir.BinOpExpr:
        lhs = self.visit(node.left)
        args = [lhs]

        assert len(node.comparators) >= 1
        op = self.visit(node.ops[-1])
        rhs = self.visit(node.comparators[-1])
        args.append(rhs)

        for i in range(len(node.comparators) - 2, -1, -1):
            lhs = self.visit(node.values[i])
            rhs = gt_ir.BinOpExpr(op=op, lhs=lhs, rhs=rhs)
            op = self.visit(node.ops[i])
            args.append(lhs)

        result = gt_ir.BinOpExpr(op=op, lhs=lhs, rhs=rhs)

        return result

    def visit_IfExp(self, node: ast.IfExp) -> gt_ir.TernaryOpExpr:
        result = gt_ir.TernaryOpExpr(
            condition=self.visit(node.test),
            then_expr=self.visit(node.body),
            else_expr=self.visit(node.orelse),
        )

        return result

    def visit_If(self, node: ast.If) -> list:
        self.if_decls_stack.append([])

        main_stmts = []
        for stmt in node.body:
            main_stmts.extend(gt_utils.listify(self.visit(stmt)))
        assert all(isinstance(item, gt_ir.Statement) for item in main_stmts)

        else_stmts = []
        if node.orelse:
            for stmt in node.orelse:
                else_stmts.extend(gt_utils.listify(self.visit(stmt)))
            assert all(isinstance(item, gt_ir.Statement) for item in else_stmts)

        result = []
        if len(self.if_decls_stack) == 1:
            result.extend(self.if_decls_stack.pop())
        elif len(self.if_decls_stack) > 1:
            self.if_decls_stack[-2].extend(self.if_decls_stack[-1])
            self.if_decls_stack.pop()

        result.append(
            gt_ir.If(
                condition=self.visit(node.test),
                main_body=gt_ir.BlockStmt(stmts=main_stmts),
                else_body=gt_ir.BlockStmt(stmts=else_stmts) if else_stmts else None,
            )
        )

        return result

    def visit_While(self, node: ast.While) -> gt_ir.While:
        if node.orelse:
            raise GTScriptSyntaxError("orelse is not supported on while loops")
        stmts = []
        for stmt in node.body:
            stmts.extend(self.visit(stmt))
        return gt_ir.While(
            condition=self.visit(node.test),
            body=gt_ir.BlockStmt(stmts=stmts),
        )

    def visit_Call(self, node: ast.Call):
        native_fcn = gt_ir.NativeFunction.PYTHON_SYMBOL_TO_IR_OP[node.func.id]

        args = [self.visit(arg) for arg in node.args]
        if len(args) != native_fcn.arity:
            raise GTScriptSyntaxError(
                "Invalid native function call", loc=gt_ir.Location.from_ast_node(node)
            )

        return gt_ir.NativeFuncCall(
            func=native_fcn,
            args=args,
            data_type=gt_ir.DataType.AUTO,
            loc=gt_ir.Location.from_ast_node(node),
        )

    # -- Statement nodes --
    def _parse_assign_target(
        self, target_node: Union[ast.Subscript, ast.Name]
    ) -> Tuple[str, Optional[List[int]], Optional[List[int]]]:
        invalid_target = GTScriptSyntaxError(
            message="Invalid target in assignment.", loc=target_node
        )
        spatial_offset = None
        data_index = None
        if isinstance(target_node, ast.Name):
            name = target_node.id
        elif isinstance(target_node, ast.Subscript):
            if isinstance(target_node.value, ast.Name):
                name = target_node.value.id
                spatial_offset = self._eval_index(target_node)
            elif isinstance(target_node.value, ast.Subscript) and isinstance(
                target_node.value.value, ast.Name
            ):
                name = target_node.value.value.id
                spatial_offset = self._eval_index(target_node.value)
                data_index = self._eval_index(target_node)
            else:
                raise invalid_target
            if spatial_offset is None:
                num_axes = len(self.fields[name].axes) if name in self.fields else 3
                spatial_offset = [0] * num_axes
        else:
            raise invalid_target

        return name, spatial_offset, data_index

    def visit_Assign(self, node: ast.Assign) -> list:
        result = []

        # assert len(node.targets) == 1
        # Create decls for temporary fields
        target = []
        if len(node.targets) > 1:
            raise GTScriptSyntaxError(
                message="Assignment to multiple variables (e.g. var1 = var2 = value) not supported.",
                loc=gt_ir.Location.from_ast_node(node),
            )

        for t in node.targets[0].elts if isinstance(node.targets[0], ast.Tuple) else node.targets:
            name, spatial_offset, data_index = self._parse_assign_target(t)
            is_temporary = name not in {name for name, field in self.fields.items() if field.is_api}
            if spatial_offset and is_temporary:
                raise GTScriptSyntaxError(
                    message="No subscript allowed in assignment to temporaries",
                    loc=gt_ir.Location.from_ast_node(t),
                )
            elif spatial_offset:
                if any(offset != 0 for offset in spatial_offset):
                    raise GTScriptSyntaxError(
                        message="Assignment to non-zero offsets is not supported.",
                        loc=gt_ir.Location.from_ast_node(t),
                    )

            if not self._is_known(name):
                if data_index is not None and data_index:
                    raise GTScriptSyntaxError(
                        message="Temporaries may not use additional data dimensions.",
                        loc=gt_ir.Location.from_ast_node(t),
                    )

                field_decl = gt_ir.FieldDecl(
                    name=name,
                    data_type=gt_ir.DataType.AUTO,
                    axes=gt_ir.Domain.LatLonGrid().axes_names,
                    # layout_id=t.id,
                    is_api=False,
                )
                if len(self.if_decls_stack):
                    self.if_decls_stack[-1].append(field_decl)
                else:
                    result.append(field_decl)
                self.fields[field_decl.name] = field_decl

            axes = self.fields[name].axes
            par_axes_names = [axis.name for axis in gt_ir.Domain.LatLonGrid().parallel_axes]
            if self.iteration_order == gt_ir.IterationOrder.PARALLEL:
                par_axes_names.append(gt_ir.Domain.LatLonGrid().sequential_axis.name)
            if set(par_axes_names) - set(axes):
                raise GTScriptSyntaxError(
                    message=f"Cannot assign to field '{node.targets[0].id}' as all parallel axes '{par_axes_names}' are not present.",
                    loc=gt_ir.Location.from_ast_node(t),
                )

            target.append(self.visit(t))

        value = gt_utils.listify(self.visit(node.value))

        assert len(target) == len(value)
        for left, right in zip(target, value):
            result.append(gt_ir.Assign(target=left, value=right))

        return result

    def visit_AugAssign(self, node: ast.AugAssign):
        """Implement left <op>= right in terms of left = left <op> right."""
        binary_operation = ast.BinOp(left=node.target, op=node.op, right=node.value)
        assignment = ast.Assign(targets=[node.target], value=binary_operation)
        ast.copy_location(binary_operation, node)
        ast.copy_location(assignment, node)
        return self.visit_Assign(assignment)

    def visit_With(self, node: ast.With):
        loc = gt_ir.Location.from_ast_node(node)
        syntax_error = GTScriptSyntaxError(
            f"Invalid 'with' statement at line {loc.line} (column {loc.column})", loc=loc
        )

        if (
            len(node.items) == 1
            and isinstance(node.items[0].context_expr, ast.Call)
            and node.items[0].context_expr.func.id == "horizontal"
        ):
<<<<<<< HEAD
=======
            if any(isinstance(child_node, ast.With) for child_node in node.body):
                raise GTScriptSyntaxError("Cannot nest `with` node inside horizontal region")

>>>>>>> c14f178c
            intervals_dicts = self._visit_with_horizontal(node.items[0], loc)
            all_stmts = gt_utils.flatten([gt_utils.listify(self.visit(stmt)) for stmt in node.body])
            stmts = list(filter(lambda stmt: isinstance(stmt, gt_ir.Decl), all_stmts))
            body_block = gt_ir.BlockStmt(
                stmts=list(filter(lambda stmt: not isinstance(stmt, gt_ir.Decl), all_stmts))
            )
            stmts.extend(
                [
                    gt_ir.HorizontalIf(intervals=intervals_dict, body=body_block)
                    for intervals_dict in intervals_dicts
                ]
            )
<<<<<<< HEAD
=======

>>>>>>> c14f178c
            return stmts
        else:
            # If we find nested `with` blocks flatten them, i.e. transform
            #  with computation(PARALLEL):
            #   with interval(...):
            #     ...
            # into
            #  with computation(PARALLEL), interval(...):
            #    ...
            # otherwise just parse the node
            if self.parsing_context == ParsingContext.CONTROL_FLOW and all(
                isinstance(child_node, ast.With) for child_node in node.body
            ):
                # Ensure top level `with` specifies the iteration order
                if not any(
                    with_item.context_expr.func.id == "computation"
                    for with_item in node.items
                    if isinstance(with_item.context_expr, ast.Call)
                ):
                    raise syntax_error

                # Parse nested `with` blocks
                compute_blocks = []
                for with_node in node.body:
                    with_node = copy.deepcopy(with_node)  # Copy to avoid altering original ast
                    # Splice `withItems` of current/primary with statement into nested with
                    with_node.items.extend(node.items)

                    compute_blocks.extend(self._visit_computation_node(with_node))

                # Validate block specification order
                #  the nested computation blocks must be specified in their order of execution. The order of execution is
                #  such that the lowest (highest) interval is processed first if the iteration order is forward (backward).
                if not self._are_blocks_sorted(compute_blocks):
                    raise GTScriptSyntaxError(
                        f"Invalid 'with' statement at line {loc.line} (column {loc.column}). Intervals must be specified in order of execution."
                    )
                if not self._are_intervals_nonoverlapping(compute_blocks):
                    raise GTScriptSyntaxError(
                        f"Overlapping intervals detected at line {loc.line} (column {loc.column})"
                    )

                return compute_blocks
            elif self.parsing_context == ParsingContext.CONTROL_FLOW:
<<<<<<< HEAD
                # and not any(
                #     isinstance(child_node, ast.With) for child_node in node.body
                # ):
=======
>>>>>>> c14f178c
                return self._visit_computation_node(node)
            else:
                # Mixing nested `with` blocks with stmts not allowed
                raise syntax_error

    def visit_FunctionDef(self, node: ast.FunctionDef) -> list:
        blocks = []
        docstring = ast.get_docstring(node)
        for stmt in node.body:
            blocks.extend(gt_utils.listify(self.visit(stmt)))

        if not all(isinstance(item, gt_ir.ComputationBlock) for item in blocks):
            raise GTScriptSyntaxError(
                "Invalid stencil definition", loc=gt_ir.Location.from_ast_node(node)
            )

        return blocks


class CollectLocalSymbolsAstVisitor(ast.NodeVisitor):
    def __call__(self, node: ast.FunctionDef):
        self.local_symbols = set()
        self.visit(node)
        result = self.local_symbols
        del self.local_symbols
        return result

    def visit_Assign(self, node: ast.Assign):
        invalid_target = GTScriptSyntaxError(
            message="invalid target in assign", loc=gt_ir.Location.from_ast_node(node)
        )
        for target in node.targets:
            targets = target.elts if isinstance(target, ast.Tuple) else [target]
            for t in targets:
                if isinstance(t, ast.Name):
                    self.local_symbols.add(t.id)
                elif isinstance(t, ast.Subscript):
                    if isinstance(t.value, ast.Name):
                        name_node = t.value
                    elif isinstance(t.value, ast.Subscript) and isinstance(t.value.value, ast.Name):
                        name_node = t.value.value
                    else:
                        raise invalid_target
                    self.local_symbols.add(name_node.id)
                else:
                    raise invalid_target


class GTScriptParser(ast.NodeVisitor):

    CONST_VALUE_TYPES = (
        *gtscript._VALID_DATA_TYPES,
        types.FunctionType,
        type(None),
        gtscript.AxisIndex,
    )

    def __init__(self, definition, *, options, externals=None):
        assert isinstance(definition, types.FunctionType)
        self.definition = definition
        self.filename = inspect.getfile(definition)
        self.source, decorators_source = gt_meta.split_def_decorators(self.definition)
        self.ast_root = ast.parse(self.source)
        self.options = options
        self.build_info = options.build_info
        self.main_name = options.qualified_name
        self.definition_ir = None
        self.external_context = externals or {}
        self.resolved_externals = {}
        self.block = None

    def __str__(self):
        result = "<GT4Py.GTScriptParser> {\n"
        result += "\n".join("\t{}: {}".format(name, getattr(self, name)) for name in vars(self))
        result += "\n}"
        return result

    @staticmethod
    def annotate_definition(definition):
        api_signature = []
        api_annotations = []

        qualified_name = "{}.{}".format(definition.__module__, definition.__name__)
        sig = inspect.signature(definition)
        for param in sig.parameters.values():
            if param.kind == inspect.Parameter.VAR_POSITIONAL:
                raise GTScriptDefinitionError(
                    name=qualified_name,
                    value=definition,
                    message="'*args' tuple parameter is not supported in GTScript definitions",
                )
            elif param.kind == inspect.Parameter.VAR_KEYWORD:
                raise GTScriptDefinitionError(
                    name=qualified_name,
                    value=definition,
                    message="'*kwargs' dict parameter is not supported in GTScript definitions",
                )
            else:
                is_keyword = param.kind == inspect.Parameter.KEYWORD_ONLY

                default = gt_ir.Empty
                if param.default != inspect.Parameter.empty:
                    if not isinstance(param.default, GTScriptParser.CONST_VALUE_TYPES):
                        raise GTScriptValueError(
                            name=param.name,
                            value=param.default,
                            message=f"Invalid default value for argument '{param.name}': {param.default}",
                        )
                    default = param.default

                if isinstance(param.annotation, (str, gtscript._FieldDescriptor)):
                    dtype_annotation = param.annotation
                elif (
                    isinstance(param.annotation, type)
                    and param.annotation in gtscript._VALID_DATA_TYPES
                ):
                    dtype_annotation = np.dtype(param.annotation)
                elif param.annotation is inspect.Signature.empty:
                    dtype_annotation = None
                else:
                    raise GTScriptValueError(
                        name=param.name,
                        value=param.annotation,
                        message=f"Invalid annotated dtype value for argument '{param.name}': {param.annotation}",
                    )

                api_signature.append(
                    gt_ir.ArgumentInfo(name=param.name, is_keyword=is_keyword, default=default)
                )

                api_annotations.append(dtype_annotation)

        nonlocal_symbols, imported_symbols = GTScriptParser.collect_external_symbols(definition)
        canonical_ast = gt_meta.ast_dump(definition)

        definition._gtscript_ = dict(
            qualified_name=qualified_name,
            api_signature=api_signature,
            api_annotations=api_annotations,
            canonical_ast=canonical_ast,
            nonlocals=nonlocal_symbols,
            imported=imported_symbols,
        )

        return definition

    @staticmethod
    def collect_external_symbols(definition):
        bare_imports, from_imports, relative_imports = gt_meta.collect_imported_symbols(definition)
        wrong_imports = list(bare_imports.keys()) + list(relative_imports.keys())
        imported_names = set()
        for key, value in from_imports.items():
            if key != value:
                # Aliasing imported names is not allowed
                wrong_imports.append(key)
            else:
                for prefix in [
                    "__externals__.",
                    "gt4py.__externals__.",
                    "__gtscript__.",
                    "gt4py.__gtscript__.",
                ]:
                    if key.startswith(prefix):
                        if "__externals__" in key:
                            imported_names.add(value.replace(prefix, "", 1))
                        break
                else:
                    wrong_imports.append(key)

        if wrong_imports:
            raise GTScriptSyntaxError("Invalid 'import' statements ({})".format(wrong_imports))

        imported_symbols = {name: {} for name in imported_names}

        context, unbound = gt_meta.get_closure(
            definition, included_nonlocals=True, include_builtins=False
        )

        gtscript_ast = ast.parse(gt_meta.get_ast(definition)).body[0]
        local_symbol_collector = CollectLocalSymbolsAstVisitor()
        local_symbols = local_symbol_collector(gtscript_ast)

        nonlocal_symbols = {}

        name_nodes = gt_meta.collect_names(definition)
        for collected_name in name_nodes.keys():
            if collected_name not in gtscript.builtins:
                root_name = collected_name.split(".")[0]
                if root_name in imported_symbols:
                    imported_symbols[root_name].setdefault(
                        collected_name, name_nodes[collected_name]
                    )
                elif root_name in context:
                    nonlocal_symbols[collected_name] = GTScriptParser.eval_external(
                        collected_name,
                        context,
                        gt_ir.Location.from_ast_node(name_nodes[collected_name][0]),
                    )
                    if hasattr(nonlocal_symbols[collected_name], "_gtscript_"):
                        # Recursively add nonlocals and imported symbols
                        nonlocal_symbols.update(
                            nonlocal_symbols[collected_name]._gtscript_["nonlocals"]
                        )
                        imported_symbols.update(
                            nonlocal_symbols[collected_name]._gtscript_["imported"]
                        )
                elif root_name not in local_symbols and root_name in unbound:
                    raise GTScriptSymbolError(
                        name=collected_name,
                        loc=gt_ir.Location.from_ast_node(name_nodes[collected_name][0]),
                    )

        return nonlocal_symbols, imported_symbols

    @staticmethod
    def eval_external(name: str, context: dict, loc=None):
        try:
            value = eval(name, context)

            assert (
                value is None
                or isinstance(value, GTScriptParser.CONST_VALUE_TYPES)
                or hasattr(value, "_gtscript_")
            )

        except Exception as e:
            raise GTScriptDefinitionError(
                name=name,
                value="<unknown>",
                message="Missing or invalid value for external symbol {name}".format(name=name),
                loc=loc,
            ) from e
        return value

    @staticmethod
    def resolve_external_symbols(
        nonlocals: dict, imported: dict, context: dict, *, exhaustive=True
    ):
        result = {}
        accepted_imports = set(imported.keys())
        resolved_imports = {**imported}
        resolved_values_list = list(nonlocals.items())

        # Resolve function-like imports
        func_externals = {
            key: value
            for key, value in itertools.chain(context.items(), resolved_values_list)
            if isinstance(value, types.FunctionType)
        }
        for name, value in func_externals.items():
            if not hasattr(value, "_gtscript_"):
                raise TypeError(f"{value.__name__} is not a gtscript function")
            for imported_name, imported_value in value._gtscript_["imported"].items():
                resolved_imports[imported_name] = imported_value

        # Collect all imported and inlined values recursively through all the external symbols
        while resolved_imports or resolved_values_list:
            new_imports = {}
            for name, accesses in resolved_imports.items():
                if accesses:
                    for attr_name, attr_nodes in accesses.items():
                        resolved_values_list.append(
                            (
                                attr_name,
                                GTScriptParser.eval_external(
                                    attr_name, context, gt_ir.Location.from_ast_node(attr_nodes[0])
                                ),
                            )
                        )

                elif not exhaustive:
                    resolved_values_list.append((name, GTScriptParser.eval_external(name, context)))

            for name, value in resolved_values_list:
                if hasattr(value, "_gtscript_") and exhaustive:
                    assert callable(value)
                    nested_inlined_values = {
                        "{}.{}".format(value._gtscript_["qualified_name"], item_name): item_value
                        for item_name, item_value in value._gtscript_["nonlocals"].items()
                    }
                    resolved_values_list.extend(nested_inlined_values.items())

                    for imported_name, imported_name_accesses in value._gtscript_[
                        "imported"
                    ].items():
                        if imported_name in accepted_imports:
                            # Only check names explicitly imported in the main caller context
                            new_imports.setdefault(imported_name, {})
                            for attr_name, attr_nodes in imported_name_accesses.items():
                                new_imports[imported_name].setdefault(attr_name, [])
                                new_imports[imported_name][attr_name].extend(attr_nodes)

            result.update(dict(resolved_values_list))
            resolved_imports = new_imports
            resolved_values_list = []

        return result

    def extract_arg_descriptors(self):
        api_signature = self.definition._gtscript_["api_signature"]
        api_annotations = self.definition._gtscript_["api_annotations"]
        assert len(api_signature) == len(api_annotations)
        fields_decls, parameter_decls = {}, {}

        for arg_info, arg_annotation in zip(api_signature, api_annotations):
            try:
                assert arg_annotation in gtscript._VALID_DATA_TYPES or isinstance(
                    arg_annotation, (gtscript._SequenceDescriptor, gtscript._FieldDescriptor)
                ), "Invalid parameter annotation"

                if arg_annotation in gtscript._VALID_DATA_TYPES:
                    dtype = np.dtype(arg_annotation)
                    if arg_info.default not in [gt_ir.Empty, None]:
                        assert np.dtype(type(arg_info.default)) == dtype
                    data_type = gt_ir.DataType.from_dtype(dtype)
                    parameter_decls[arg_info.name] = gt_ir.VarDecl(
                        name=arg_info.name, data_type=data_type, length=0, is_api=True
                    )
                elif isinstance(arg_annotation, gtscript._SequenceDescriptor):
                    assert arg_info.default in [gt_ir.Empty, None]
                    data_type = gt_ir.DataType.from_dtype(np.dtype(arg_annotation))
                    length = arg_annotation.length
                    parameter_decls[arg_info.name] = gt_ir.VarDecl(
                        name=arg_info.name, data_type=data_type, length=length, is_api=True
                    )
                else:
                    assert isinstance(arg_annotation, gtscript._FieldDescriptor)
                    assert arg_info.default in [gt_ir.Empty, None]
                    data_type = gt_ir.DataType.from_dtype(np.dtype(arg_annotation.dtype))
                    axes = [ax.name for ax in arg_annotation.axes]
                    data_dims = list(arg_annotation.data_dims)
                    fields_decls[arg_info.name] = gt_ir.FieldDecl(
                        name=arg_info.name,
                        data_type=data_type,
                        axes=axes,
                        data_dims=data_dims,
                        is_api=True,
                        layout_id=arg_info.name,
                    )

                if data_type is gt_ir.DataType.INVALID:
                    raise GTScriptDataTypeError(name=arg_info.name, data_type=data_type)

            except Exception as e:
                raise GTScriptDefinitionError(
                    name=arg_info.name,
                    value=arg_annotation,
                    message=f"Invalid definition of argument '{arg_info.name}': {arg_annotation}",
                ) from e

        for item in itertools.chain(fields_decls.values(), parameter_decls.values()):
            if item.data_type is gt_ir.DataType.INVALID:
                raise GTScriptDataTypeError(name=item.name, data_type=item.data_type)

        return api_signature, fields_decls, parameter_decls

    # def eval_type(self, expr: gt_ir.Expr):
    #     kind = gt_ir.SymbolKind.SCALAR
    #     sctype = gt_ir.DataType.DEFAULT
    #     for ref in gt_ir.refs_from(expr):
    #         if isinstance(ref, gt_ir.Ref):
    #             ref = self.scope[ref.name]
    #         if isinstance(ref, gt_ir.Decl):
    #             if ref.kind == gt_ir.SymbolKind.FIELD:
    #                 kind = gt_ir.SymbolKind.FIELD
    #
    #         sctype = gt_ir.ScalarType.merge(sctype, ref.sctype)
    #
    #     return (kind, sctype)

    def run(self):
        assert (
            isinstance(self.ast_root, ast.Module)
            and "body" in self.ast_root._fields
            and len(self.ast_root.body) == 1
            and isinstance(self.ast_root.body[0], ast.FunctionDef)
        )
        main_func_node = self.ast_root.body[0]

        assert hasattr(self.definition, "_gtscript_")
        # self.resolved_externals = self.resolve_external_symbols(
        #     self.definition._gtscript_["nonlocals"],
        #     self.definition._gtscript_["imported"],
        #     self.external_context,
        # )
        self.resolved_externals = self.definition._gtscript_["externals"]
        api_signature, fields_decls, parameter_decls = self.extract_arg_descriptors()

        # Inline constant values
        for name, value in self.resolved_externals.items():
            if hasattr(value, "_gtscript_"):
                assert callable(value)
                func_node = ast.parse(gt_meta.get_ast(value)).body[0]
                local_context = self.resolve_external_symbols(
                    value._gtscript_["nonlocals"],
                    value._gtscript_["imported"],
                    self.external_context,
                    exhaustive=False,
                )
                ValueInliner.apply(func_node, context=local_context)
                value._gtscript_["ast"] = func_node
                value._gtscript_["local_context"] = local_context

        local_context = self.resolve_external_symbols(
            self.definition._gtscript_["nonlocals"],
            self.definition._gtscript_["imported"],
            self.external_context,
            exhaustive=False,
        )
        ValueInliner.apply(main_func_node, context=local_context)

        # Inline function calls
        CallInliner.apply(main_func_node, context=local_context)

        # Evaluate and inline compile-time conditionals
        CompiledIfInliner.apply(main_func_node, context=local_context)
        # Cleaner.apply(self.definition_ir)

        AssertionChecker.apply(main_func_node, context=local_context, source=self.source)

        # Generate definition IR
        domain = gt_ir.Domain.LatLonGrid()
        computations = IRMaker(
            fields=fields_decls,
            parameters=parameter_decls,
            local_symbols={},  # Not used
            domain=domain,
            extra_temp_decls={},  # Not used
        )(self.ast_root)

        self.definition_ir = gt_ir.StencilDefinition(
            name=self.main_name,
            domain=domain,
            api_signature=api_signature,
            api_fields=[
                fields_decls[item.name] for item in api_signature if item.name in fields_decls
            ],
            parameters=[
                parameter_decls[item.name] for item in api_signature if item.name in parameter_decls
            ],
            computations=computations,
            externals=self.resolved_externals,
            docstring=inspect.getdoc(self.definition) or "",
            loc=gt_ir.Location.from_ast_node(self.ast_root.body[0]),
        )

        return self.definition_ir


@gt_frontend.register
class GTScriptFrontend(gt_frontend.Frontend):
    name = "gtscript"

    @classmethod
    def get_stencil_id(cls, qualified_name, definition, externals, options_id):
        cls.prepare_stencil_definition(definition, externals or {})
        fingerprint = {
            "__main__": definition._gtscript_["canonical_ast"],
            "docstring": inspect.getdoc(definition),
            "api_annotations": f"[{', '.join(str(item) for item in definition._gtscript_['api_annotations'])}]",
        }
        for name, value in definition._gtscript_["externals"].items():
            fingerprint[name] = (
                value._gtscript_["canonical_ast"] if hasattr(value, "_gtscript_") else value
            )

        definition_id = gt_utils.shashed_id(fingerprint)
        version = gt_utils.shashed_id(definition_id, options_id)
        stencil_id = gt_definitions.StencilID(qualified_name, version)

        return stencil_id

    @classmethod
    def prepare_stencil_definition(cls, definition, externals):
        GTScriptParser.annotate_definition(definition)
        resolved_externals = GTScriptParser.resolve_external_symbols(
            definition._gtscript_["nonlocals"], definition._gtscript_["imported"], externals
        )
        definition._gtscript_["externals"] = resolved_externals
        return definition

    @classmethod
    def generate(cls, definition, externals, options):
        if not hasattr(definition, "_gtscript_"):
            cls.prepare_stencil_definition(definition, externals)
        translator = GTScriptParser(definition, externals=externals, options=options)
        return translator.run()<|MERGE_RESOLUTION|>--- conflicted
+++ resolved
@@ -187,17 +187,8 @@
 
         if isinstance(node, ast.Slice):
             slice_node = node
-<<<<<<< HEAD
-        elif isinstance(node, ast.Subscript):
-            slice_node = (
-                cls.slice_from_value(node)
-                if isinstance(node.slice, (ast.Index, ast.Constant))
-                else node.slice
-            )
-=======
         elif isinstance(getattr(node, "slice", None), ast.Slice):
             slice_node = node.slice
->>>>>>> c14f178c
         else:
             slice_node = cls.slice_from_value(node)
 
@@ -211,17 +202,10 @@
         ):
             raise parser.interval_error
 
-<<<<<<< HEAD
-        lower = parser.visit(slice_node.lower)
-
         if slice_node.upper is None:
             slice_node.upper = ast.Constant(value=None)
-=======
-        if slice_node.upper is None:
-            slice_node.upper = ast.Constant(value=None)
 
         lower = parser.visit(slice_node.lower)
->>>>>>> c14f178c
         upper = parser.visit(slice_node.upper)
 
         start = parser._make_axis_bound(lower, gt_ir.LevelMarker.START)
@@ -286,13 +270,8 @@
     def visit_Name(self, node: ast.Name) -> gt_ir.VarRef:
         return gt_ir.VarRef(name=node.id)
 
-<<<<<<< HEAD
-    def visit_Constant(self, node: ast.Constant) -> Union[int, gtscript._AxisOffset, None]:
-        if isinstance(node.value, gtscript._AxisOffset):
-=======
     def visit_Constant(self, node: ast.Constant) -> Union[int, gtscript.AxisIndex, None]:
         if isinstance(node.value, gtscript.AxisIndex):
->>>>>>> c14f178c
             return node.value
         elif isinstance(node.value, numbers.Number):
             return int(node.value)
@@ -300,19 +279,11 @@
             return None
         else:
             raise GTScriptSyntaxError(
-<<<<<<< HEAD
-                f"Unexpected type found {type(node.value)}. Expected one of: int, AxisOffset, string (var ref), or None.",
-                loc=self.loc,
-            )
-
-    def visit_BinOp(self, node: ast.BinOp) -> Union[gtscript._AxisOffset, gt_ir.AxisBound, int]:
-=======
                 f"Unexpected type found {type(node.value)}. Expected one of: int, AxisIndex, string (var ref), or None.",
                 loc=self.loc,
             )
 
     def visit_BinOp(self, node: ast.BinOp) -> Union[gtscript.AxisIndex, gt_ir.AxisBound, int]:
->>>>>>> c14f178c
         left = self.visit(node.left)
         right = self.visit(node.right)
 
@@ -334,17 +305,10 @@
             "Incompatible types found in interval expression"
         )
 
-<<<<<<< HEAD
-        if isinstance(left, gtscript._AxisOffset):
-            if not isinstance(right, numbers.Number):
-                raise incompatible_types_error
-            return gtscript._AxisOffset(
-=======
         if isinstance(left, gtscript.AxisIndex):
             if not isinstance(right, numbers.Number):
                 raise incompatible_types_error
             return gtscript.AxisIndex(
->>>>>>> c14f178c
                 axis=left.axis, index=left.index, offset=bin_op(left.offset, right)
             )
         elif isinstance(left, gt_ir.VarRef):
@@ -376,20 +340,10 @@
         if node.value.id != self.axis_name:
             raise self.interval_error
 
-<<<<<<< HEAD
-        if not isinstance(node.slice, ast.Index):
-            raise self.interval_error
-
-        return gtscript._AxisOffset(
-            axis=self.axis_name, index=self.visit(node.slice.value), offset=0
-        )
-
-=======
         if isinstance(node.slice, ast.Index):
             index = self.visit(node.slice.value)
         else:
             index = self.visit(node.slice)
->>>>>>> c14f178c
 
         return gtscript.AxisIndex(axis=self.axis_name, index=index)
 
@@ -867,28 +821,16 @@
 
     def _parse_region_intervals(
         self, node: Union[ast.ExtSlice, ast.Index, ast.Tuple], loc: gt_ir.Location = None
-<<<<<<< HEAD
-    ) -> List[gt_ir.AxisInterval]:
-        if isinstance(node, ast.Index):
-            # Python 3.8 wraps a Tuple in an Index for region[0, 1]
-            tuple_node = node.value
-            axes_nodes = tuple_node.elts
-=======
     ) -> Dict[str, gt_ir.AxisInterval]:
         if isinstance(node, ast.Index):
             # Python 3.8 wraps a Tuple in an Index for region[0, 1]
             tuple_node = node.value
             list_of_exprs = tuple_node.elts
->>>>>>> c14f178c
         elif isinstance(node, ast.ExtSlice) or isinstance(node, ast.Tuple):
             # Python 3.8 returns an ExtSlice for region[0, :]
             # Python 3.9 directly returns a Tuple for region[0, 1]
             node_list = node.dims if isinstance(node, ast.ExtSlice) else node.elts
-<<<<<<< HEAD
-            axes_nodes = [
-=======
             list_of_exprs = [
->>>>>>> c14f178c
                 axis_node.value if isinstance(axis_node, ast.Index) else axis_node
                 for axis_node in node_list
             ]
@@ -897,15 +839,6 @@
                 f"Invalid 'region' index at line {loc.line} (column {loc.column})", loc=loc
             )
         axes_names = [axis.name for axis in self.domain.parallel_axes]
-<<<<<<< HEAD
-        return [
-            parse_interval_node(axis_node, name) for axis_node, name in zip(axes_nodes, axes_names)
-        ]
-
-    def _visit_with_horizontal(
-        self, node: ast.withitem, loc: gt_ir.Location
-    ) -> Dict[str, gt_ir.AxisInterval]:
-=======
         return {
             name: AxisIntervalParser.apply(axis_node, name)
             for axis_node, name in zip(list_of_exprs, axes_names)
@@ -914,36 +847,17 @@
     def _visit_with_horizontal(
         self, node: ast.withitem, loc: gt_ir.Location
     ) -> List[Dict[str, gt_ir.AxisInterval]]:
->>>>>>> c14f178c
         syntax_error = GTScriptSyntaxError(
             f"Invalid 'with' statement at line {loc.line} (column {loc.column})", loc=loc
         )
 
         call_args = node.context_expr.args
-<<<<<<< HEAD
-        if any(not isinstance(arg, ast.Subscript) for arg in call_args):
-            raise syntax_error
-        if any(arg.value.id != "region" for arg in call_args):
-            raise syntax_error
-
-        parallel_axes_names = tuple(axis.name for axis in gt_ir.Domain.LatLonGrid().parallel_axes)
-
-        blocks = []
-        for arg in call_args:
-            intervals = self._parse_region_intervals(arg.slice, loc)
-            blocks.append(
-                {axis: interval for axis, interval in zip(parallel_axes_names, intervals)}
-            )
-
-        return blocks
-=======
         if any(not isinstance(arg, ast.Subscript) for arg in call_args) or any(
             arg.value.id != "region" for arg in call_args
         ):
             raise syntax_error
 
         return [self._parse_region_intervals(arg.slice, loc) for arg in call_args]
->>>>>>> c14f178c
 
     def _are_intervals_nonoverlapping(self, compute_blocks: List[gt_ir.ComputationBlock]):
         for i, block in enumerate(compute_blocks[1:]):
@@ -1475,12 +1389,9 @@
             and isinstance(node.items[0].context_expr, ast.Call)
             and node.items[0].context_expr.func.id == "horizontal"
         ):
-<<<<<<< HEAD
-=======
             if any(isinstance(child_node, ast.With) for child_node in node.body):
                 raise GTScriptSyntaxError("Cannot nest `with` node inside horizontal region")
 
->>>>>>> c14f178c
             intervals_dicts = self._visit_with_horizontal(node.items[0], loc)
             all_stmts = gt_utils.flatten([gt_utils.listify(self.visit(stmt)) for stmt in node.body])
             stmts = list(filter(lambda stmt: isinstance(stmt, gt_ir.Decl), all_stmts))
@@ -1493,10 +1404,6 @@
                     for intervals_dict in intervals_dicts
                 ]
             )
-<<<<<<< HEAD
-=======
-
->>>>>>> c14f178c
             return stmts
         else:
             # If we find nested `with` blocks flatten them, i.e. transform
@@ -1541,12 +1448,6 @@
 
                 return compute_blocks
             elif self.parsing_context == ParsingContext.CONTROL_FLOW:
-<<<<<<< HEAD
-                # and not any(
-                #     isinstance(child_node, ast.With) for child_node in node.body
-                # ):
-=======
->>>>>>> c14f178c
                 return self._visit_computation_node(node)
             else:
                 # Mixing nested `with` blocks with stmts not allowed
