--- conflicted
+++ resolved
@@ -22,11 +22,7 @@
 import numbers
 import textwrap
 import types
-<<<<<<< HEAD
-from typing import Dict, List, Optional, Union
-=======
 from typing import Any, Dict, List, Optional, Tuple, Union
->>>>>>> 13d4d06e
 
 import numpy as np
 
@@ -244,33 +240,6 @@
         slice_node = ast.copy_location(slice_node, node)
         return slice_node
 
-<<<<<<< HEAD
-    def _make_axis_bound(
-        self,
-        value: Union[int, None, gtscript._AxisOffset, gt_ir.AxisBound, gt_ir.VarRef],
-        endpt: gt_ir.LevelMarker,
-    ) -> gt_ir.AxisBound:
-        if isinstance(value, gt_ir.AxisBound):
-            return value
-        else:
-            if isinstance(value, int):
-                level = gt_ir.LevelMarker.END if value < 0 else gt_ir.LevelMarker.START
-                offset = value
-            elif isinstance(value, gt_ir.VarRef):
-                level = value
-                offset = 0
-            elif isinstance(value, gtscript._AxisOffset):
-                level = gt_ir.LevelMarker.START if value.index >= 0 else gt_ir.LevelMarker.END
-                offset = value.index + value.offset
-            elif value is None:
-                LARGE_NUM = 10000
-                seq_name = gt_ir.Domain.LatLonGrid().sequential_axis.name
-                level = endpt
-                if self.axis_name == seq_name:
-                    offset = 0
-                else:
-                    offset = -LARGE_NUM if level == gt_ir.LevelMarker.START else LARGE_NUM
-=======
     @staticmethod
     def make_axis_bound(offset: int, loc: gt_ir.Location = None) -> gt_ir.AxisBound:
         return gt_ir.AxisBound(
@@ -303,7 +272,6 @@
                 offset = node.value.offset
             elif isinstance(node.value, int):
                 offset = node.value
->>>>>>> 13d4d06e
             else:
                 raise self.interval_error
 
@@ -864,7 +832,6 @@
         # if sorting didn't change anything it was already sorted
         return compute_blocks == compute_blocks_sorted
 
-<<<<<<< HEAD
     def _parse_region_intervals(
         self, node: Union[ast.ExtSlice, ast.Index, ast.Tuple], loc: gt_ir.Location = None
     ) -> List[gt_ir.AxisInterval]:
@@ -912,14 +879,13 @@
             )
 
         return blocks
-=======
+
     def _are_intervals_nonoverlapping(self, compute_blocks: List[gt_ir.ComputationBlock]):
         for i, block in enumerate(compute_blocks[1:]):
             other = compute_blocks[i]
             if not block.interval.disjoint_from(other.interval):
                 return False
         return True
->>>>>>> 13d4d06e
 
     def _visit_iteration_order_node(self, node: ast.withitem, loc: gt_ir.Location):
         syntax_error = GTScriptSyntaxError(
@@ -1493,8 +1459,11 @@
                     raise GTScriptSyntaxError(
                         f"Invalid 'with' statement at line {loc.line} (column {loc.column}). Intervals must be specified in order of execution."
                     )
-
-<<<<<<< HEAD
+                if not self._are_intervals_nonoverlapping(compute_blocks):
+                    raise GTScriptSyntaxError(
+                        f"Overlapping intervals detected at line {loc.line} (column {loc.column})"
+                    )
+
                 return compute_blocks
             elif self.parsing_context == ParsingContext.CONTROL_FLOW:
                 # and not any(
@@ -1504,21 +1473,6 @@
             else:
                 # Mixing nested `with` blocks with stmts not allowed
                 raise syntax_error
-=======
-            if not self._are_intervals_nonoverlapping(compute_blocks):
-                raise GTScriptSyntaxError(
-                    f"Overlapping intervals detected at line {loc.line} (column {loc.column})"
-                )
-
-            return compute_blocks
-        elif self.parsing_context == ParsingContext.CONTROL_FLOW and not any(
-            isinstance(child_node, ast.With) for child_node in node.body
-        ):
-            return self._visit_computation_node(node)
-        else:
-            # Mixing nested `with` blocks with stmts not allowed
-            raise syntax_error
->>>>>>> 13d4d06e
 
     def visit_FunctionDef(self, node: ast.FunctionDef) -> list:
         blocks = []
