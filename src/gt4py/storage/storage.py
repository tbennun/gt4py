# -*- coding: utf-8 -*-
#
# GT4Py - GridTools4Py - GridTools for Python
#
# Copyright (c) 2014-2021, ETH Zurich
# All rights reserved.
#
# This file is part the GT4Py project and the GridTools framework.
# GT4Py is free software: you can redistribute it and/or modify it under
# the terms of the GNU General Public License as published by the
# Free Software Foundation, either version 3 of the License, or any later
# version. See the LICENSE.txt file at the top-level directory of this
# distribution for a copy of the license or check <https://www.gnu.org/licenses/>.
#
# SPDX-License-Identifier: GPL-3.0-or-later
<<<<<<< HEAD
import dace.data
=======

from typing import Dict

>>>>>>> e0b574e7
import numpy as np


try:
    import cupy as cp
except ImportError:
    cp = None

from gt4py import backend as gt_backend

from . import utils as storage_utils


def empty(backend, default_origin, shape, dtype, mask=None, *, managed_memory=False):
    if gt_backend.from_name(backend).storage_info["device"] == "gpu":
        if managed_memory:
            storage_t = GPUStorage
        else:
            storage_t = ExplicitlySyncedGPUStorage
    else:
        storage_t = CPUStorage

    return storage_t(
        shape=shape, dtype=dtype, backend=backend, default_origin=default_origin, mask=mask
    )


def ones(backend, default_origin, shape, dtype, mask=None, *, managed_memory=False):
    storage = empty(
        shape=shape,
        dtype=dtype,
        backend=backend,
        default_origin=default_origin,
        mask=mask,
        managed_memory=managed_memory,
    )
    storage[...] = 1
    return storage


def zeros(backend, default_origin, shape, dtype, mask=None, *, managed_memory=False):
    storage = empty(
        shape=shape,
        dtype=dtype,
        backend=backend,
        default_origin=default_origin,
        mask=mask,
        managed_memory=managed_memory,
    )
    storage[...] = 0
    return storage


def from_array(
    data, backend, default_origin, shape=None, dtype=None, mask=None, *, managed_memory=False
):
    is_cupy_array = cp is not None and isinstance(data, cp.ndarray)
    xp = cp if is_cupy_array else np
    if shape is None:
        shape = xp.asarray(data).shape
    if dtype is None:
        dtype = xp.asarray(data).dtype
    storage = empty(
        shape=shape,
        dtype=dtype,
        backend=backend,
        default_origin=default_origin,
        mask=mask,
        managed_memory=managed_memory,
    )
    if is_cupy_array:
        if isinstance(storage, GPUStorage) or isinstance(storage, ExplicitlySyncedGPUStorage):
            tmp = storage_utils.gpu_view(storage)
            tmp[...] = data
        else:
            storage[...] = cp.asnumpy(data)
    else:
        storage[...] = data

    return storage


class Storage(np.ndarray):
    """
    Storage class based on a numpy (CPU) or cupy (GPU) array, taking care of proper memory alignment, with additional
    information that is required by the backends.
    """

    __array_subok__ = True

    def __new__(cls, shape, dtype, backend, default_origin, mask=None):
        """
        Parameters
        ----------

        shape: tuple of ints
            the shape of the storage

        dtype: data type compatible with numpy dtypes
            supported are the floating point and integer dtypes of numpy

        backend: string, backend identifier
            Currently possible: debug, numpy, gtx86, gtmc, gtcuda

        default_origin: tuple of ints
            determines the point to which the storage memory address is aligned.
            for performance, this should be the coordinates of the most common origin
            at call time.
            when calling a stencil and no origin is specified, the default_origin is used.

        mask: list of bools or list of spatial axes
            in a list of bools, ``False`` entries indicate that the corresponding dimension is masked, i.e. the storage
            has reduced dimension and reading and writing from offsets along this axis acces the same element.
            In a list of spatial axes (IJK), a boolean mask will be generated with ``True`` entries for all
            dimensions except for the missing spatial axes names.
        """

        default_origin, shape, dtype, mask = storage_utils.normalize_storage_spec(
            default_origin, shape, dtype, mask
        )

        if not backend in gt_backend.REGISTRY:
            ValueError("Backend must be in {}.".format(gt_backend.REGISTRY))

        alignment = gt_backend.from_name(backend).storage_info["alignment"]
        layout_map = gt_backend.from_name(backend).storage_info["layout_map"](mask)

        obj = cls._construct(backend, np.dtype(dtype), default_origin, shape, alignment, layout_map)
        obj._backend = backend
        obj.is_stencil_view = True
        obj._mask = mask
        obj._check_data()

        return obj

    @property
    def backend(self):
        """The backend identifier string of the storage."""
        return self._backend

    @property
    def mask(self):
        """
        Iterable of booleans.

        Dimensions where the corresponding entry is `False` are ignored.
        """
        return self._mask

    @property
    def layout_map(self):
        return gt_backend.from_name(self.backend).storage_info["layout_map"](self.mask)

    def transpose(self, *axes):
        res = super().transpose(*axes)
        if res._is_consistent(self):
            res.is_stencil_view = self.is_stencil_view
        else:
            res.is_stencil_view = False
        return res

    def __deepcopy__(self, memo={}):
        return self.copy()

    def copy(self):
        res = empty(
            shape=self.shape,
            dtype=self.dtype,
            backend=self.backend,
            default_origin=self.default_origin,
            mask=self.mask,
            managed_memory=not isinstance(self, ExplicitlySyncedGPUStorage),
        )
        res.is_stencil_view = self.is_stencil_view
        return res

    def __array_finalize__(self, obj):
        if obj is None:
            # constructor called previously
            return
        else:
            if self.base is None:
                # case np.array
                raise RuntimeError(
                    "Copying storages is only possible through Storage.copy() or deepcopy."
                )
            else:
                if not isinstance(obj, Storage) and not isinstance(obj, _ViewableNdarray):
                    raise RuntimeError(
                        "Meta information can not be inferred when creating Storage views from other classes than Storage."
                    )
                self.__dict__ = {**obj.__dict__, **self.__dict__}
                self.is_stencil_view = False
                if not hasattr(obj, "default_origin"):
                    self.is_stencil_view = True
                elif self._is_consistent(obj):
                    self.is_stencil_view = obj.is_stencil_view
                self._finalize_view(obj)

    def _is_consistent(self, obj):
        if not self.shape == obj.shape:
            return False
        # check strides
        stride = 0
        layout_map = [m for m in self.layout_map if m is not None]
        if len(self.strides) < len(layout_map):
            return False
        for dim in reversed(np.argsort(layout_map)):
            if self.strides[dim] < stride:
                return False
            stride = self.strides[dim]
        # check alignment
        if (
            self.ctypes.data + np.sum([o * s for o, s in zip(self.default_origin, self.strides)])
        ) % gt_backend.from_name(self.backend).storage_info["alignment"]:
            return False
        return True

    def _finalize_view(self, obj):
        pass

    def synchronize(self):
        pass

    def host_to_device(self, force=False):
        pass

    def device_to_host(self, force=False):
        pass

    def __iconcat__(self, other):
        raise NotImplementedError("Concatenation of Storages is not supported")

    def __descriptor__(self):
        return dace.data.Array(
            shape=self.shape,
            strides=[s // self.itemsize for s in self.strides],
            dtype=dace.typeclass(str(self.dtype)),
        )


class GPUStorage(Storage):
    _modified_storages: Dict[int, "GPUStorage"] = dict()

    @classmethod
    def _construct(cls, backend, dtype, default_origin, shape, alignment, layout_map):

        (raw_buffer, field) = storage_utils.allocate_gpu(
            default_origin, shape, layout_map, dtype, alignment * dtype.itemsize
        )
        obj = field.view(_ViewableNdarray)
        obj = obj.view(GPUStorage)
        obj._raw_buffer = raw_buffer
        obj.default_origin = default_origin
        return obj

    @classmethod
    def get_modified_storages(cls):
        return list(cls._modified_storages.values())

    @property
    def __cuda_array_interface__(self):
        array_interface = self.__array_interface__
        array_interface["version"] = 2
        array_interface["strides"] = self.strides
        array_interface.pop("offset", None)
        return array_interface

    def _check_data(self):
        # check that memory of field is within raw_buffer
        if (
            not self.ctypes.data >= self._raw_buffer.data.ptr
            and self.ctypes.data + self.itemsize * (self.size - 1) <= self._raw_buffer[-1:].data.ptr
        ):
            raise Exception("The buffers are in an inconsistent state.")

    def copy(self):
        res = super().copy()
        res.gpu_view[...] = self.gpu_view
        cp.cuda.Device(0).synchronize()
        return res

    @property
    def gpu_view(self):
        return storage_utils.gpu_view(self)

    def __getitem__(self, item):
        self.device_to_host()
        return super().__getitem__(item)

    def __setitem__(self, key, value):
        if hasattr(value, "__cuda_array_interface__"):
            gpu_view = storage_utils.gpu_view(self)
            gpu_view[key] = cp.asarray(value)
            self._set_device_modified()
            return value
        else:
            self.device_to_host()
            if isinstance(value, GPUStorage):
                value.device_to_host()
            return super().__setitem__(key, value)

    @property
    def _is_clean(self):
        return not self._is_device_modified

    @property
    def _is_host_modified(self):
        return False

    @property
    def _is_device_modified(self):
        return any(np.may_share_memory(self, v) for v in GPUStorage._modified_storages.values())

    def _set_clean(self):
        if not self._is_clean:
            for cand_id, cand in list(GPUStorage._modified_storages.items()):
                if (
                    cand._raw_buffer.data.ptr >= self._raw_buffer.data.ptr
                    and cand._raw_buffer[-1:].data.ptr <= self._raw_buffer[-1:].data.ptr
                ):
                    del GPUStorage._modified_storages[cand_id]

    def _set_host_modified(self):
        pass

    def _set_device_modified(self):
        GPUStorage._modified_storages[id(self)] = self

    def synchronize(self):
        self.device_to_host()

    def device_to_host(self, force=False):
        if force or self._is_device_modified:
            cp.cuda.Device(0).synchronize()
            GPUStorage._modified_storages.clear()


class CPUStorage(Storage):
    @property
    def _ptr(self):
        return self._ndarray.ctypes.data

    @classmethod
    def _construct(cls, backend, dtype, default_origin, shape, alignment, layout_map):
        (raw_buffer, field) = storage_utils.allocate_cpu(
            default_origin, shape, layout_map, dtype, alignment * dtype.itemsize
        )
        obj = field.view(_ViewableNdarray)
        obj = obj.view(CPUStorage)
        obj._raw_buffer = raw_buffer
        obj.default_origin = default_origin
        return obj

    def _check_data(self):
        # check that memory of field is within raw_buffer and that field is a view of raw_buffer
        if (
            not self.ctypes.data >= self._raw_buffer.ctypes.data
            and self.ctypes.data + self.itemsize * (self.size - 1)
            <= self._raw_buffer[-1:].ctypes.data
            and self.base is not self._raw_buffer
        ):
            raise Exception("The buffers are in an inconsistent state.")

    @property
    def data(self):
        return self.view(np.ndarray)

    def copy(self):
        res = super().copy()
        res[...] = self
        return res


class ExplicitlySyncedGPUStorage(Storage):
    class SyncState:
        SYNC_CLEAN = 0
        SYNC_HOST_DIRTY = 1
        SYNC_DEVICE_DIRTY = 2

        def __init__(self):
            self.state = self.SYNC_CLEAN

    def __init__(self, *args, **kwargs):
        self._sync_state = self.SyncState()

    def copy(self):
        res = super().copy()
        res._sync_state = self.SyncState()
        res._sync_state.state = self._sync_state.state
        res[...] = self
        res._device_field[...] = self._device_field
        return res

    @classmethod
    def _construct(cls, backend, dtype, default_origin, shape, alignment, layout_map):

        (
            raw_buffer,
            field,
            device_raw_buffer,
            device_field,
        ) = storage_utils.allocate_gpu_unmanaged(
            default_origin, shape, layout_map, dtype, alignment * dtype.itemsize
        )
        obj = field.view(_ViewableNdarray)
        obj = obj.view(ExplicitlySyncedGPUStorage)
        obj._raw_buffer = raw_buffer
        obj._device_field = device_field
        obj._device_raw_buffer = device_raw_buffer
        obj.default_origin = default_origin

        return obj

    @property
    def data(self):
        return self._device_field

    def synchronize(self):
        if self._is_host_modified:
            self.host_to_device()
        elif self._is_device_modified:
            self.device_to_host()
        self._set_clean()

    def host_to_device(self, force=False):
        if force or self._is_host_modified:
            self._set_clean()
            self._device_raw_buffer.set(self._raw_buffer)

    def device_to_host(self, force=False):
        if force or self._is_device_modified:
            self._set_clean()
            self._device_raw_buffer.get(out=self._raw_buffer)

    def __getitem__(self, item):
        if self._is_device_modified:
            self.device_to_host()
        return super().__getitem__(item)

    @property
    def _is_clean(self):
        return self._sync_state.state == self.SyncState.SYNC_CLEAN

    @property
    def _is_host_modified(self):
        return self._sync_state.state == self.SyncState.SYNC_HOST_DIRTY

    @property
    def _is_device_modified(self):
        return self._sync_state.state == self.SyncState.SYNC_DEVICE_DIRTY

    def _set_clean(self):
        self._sync_state.state = self.SyncState.SYNC_CLEAN

    def _set_host_modified(self):
        self._sync_state.state = self.SyncState.SYNC_HOST_DIRTY

    def _set_device_modified(self):
        self._sync_state.state = self.SyncState.SYNC_DEVICE_DIRTY

    def __setitem__(self, key, value):
        if isinstance(value, ExplicitlySyncedGPUStorage):
            if (self._is_clean or self._is_device_modified) and (
                value._is_clean or value._is_device_modified
            ):
                self._set_device_modified()
                self._device_field[key] = value._device_field
                return value
            elif (self._is_clean or self._is_host_modified) and (
                value._is_clean or value._is_host_modified
            ):
                self._set_host_modified()
                return self.view(_ViewableNdarray).view(np.ndarray).__setitem__(key, value)
            else:
                if self._is_host_modified:
                    self.host_to_device()
                else:
                    value.host_to_device()
                self._set_device_modified()
                self._device_field.__setitem__(key, value._device_field)
                return value
        elif hasattr(value, "__cuda_array_interface__"):
            if self._is_host_modified:
                self.host_to_device()
            self._set_device_modified()
            return self._device_field.__setitem__(key, value)
        else:
            if self._is_device_modified:
                self.device_to_host()
            self._set_host_modified()
            return super().__setitem__(key, value)

    # @property
    # def sync_state(self):
    #     return self._sync_state.state

    @property
    def _ptr(self):
        return self.data.ptr

    def _check_data(self):

        # check that memory of field is within raw_buffer
        if (
            not self.ctypes.data >= self._raw_buffer.ctypes.data
            and self.ctypes.data + self.itemsize * (self.size - 1)
            <= self._raw_buffer[-1:].ctypes.data
            and self.base is not self._raw_buffer
        ):
            raise Exception("The buffers are in an inconsistent state.")

        # check that memory of field is within raw_buffer
        if (
            not self._device_field.data.ptr >= self._device_raw_buffer.data.ptr
            and self._device_field.data.ptr + self.itemsize * (self.size - 1)
            <= self._device_raw_buffer[-1:].data.ptr
        ):
            raise Exception("The buffers are in an inconsistent state.")

    def transpose(self, *axes):
        res = super().transpose(*axes)
        res._device_field = cp.lib.stride_tricks.as_strided(
            res._device_raw_buffer, shape=res.shape, strides=res.strides
        )
        return res

    def _finalize_view(self, base):

        if self.shape != base.shape or self.strides != base.strides:
            offset = (base.ctypes.data - self.ctypes.data) + (
                self._device_field.data.ptr - self._device_raw_buffer.data.ptr
            )
            assert not offset % self.dtype.itemsize
            offset = int(offset / self.dtype.itemsize)
            raw_with_offset = self._device_raw_buffer[offset:]
            self._device_field = cp.lib.stride_tricks.as_strided(
                raw_with_offset, shape=self.shape, strides=self.strides
            )

    @property
    def __cuda_array_interface__(self):
        self.host_to_device()
        res = self._device_field.__cuda_array_interface__
        res["strides"] = self.strides
        return res

    def _call_inplace(self, fname, other):
        if isinstance(other, ExplicitlySyncedGPUStorage):
            if (self._is_clean or self._is_device_modified) and (
                other._is_clean or other._is_device_modified
            ):
                self._set_device_modified()
                getattr(self._device_field, fname)(other)
                return self
            elif (self._is_clean or self._is_host_modified) and (
                other._is_clean or other._is_host_modified
            ):
                self._set_host_modified()
                return getattr(super(), fname)(other)
            else:
                if self._is_host_modified:
                    self.host_to_device()
                else:
                    other.host_to_device()
                self._set_device_modified()
                getattr(self._device_field, fname)(other)
                return self
        elif hasattr(other, "__cuda_array_interface__"):
            if self._is_host_modified:
                self.host_to_device()
            self._set_device_modified()
            getattr(self._device_field, fname)(other)
            return self
        else:
            if self._is_device_modified:
                self.device_to_host()
            self._set_host_modified()
            return getattr(super(), fname)(other)

    def __iadd__(self, other):
        return self._call_inplace("__iadd__", other)

    def __iand__(self, other):
        return self._call_inplace("__iand__", other)

    def __ifloordiv__(self, other):
        return self._call_inplace("__ifloordiv__", other)

    def __ilshift__(self, other):
        return self._call_inplace("__ilshift__", other)

    def __imod__(self, other):
        return self._call_inplace("__imod__", other)

    def __imul__(self, other):
        return self._call_inplace("__imul__", other)

    def __ior__(self, other):
        return self._call_inplace("__ior__", other)

    def __ipow__(self, other):
        return self._call_inplace("__ipow__", other)

    def __irshift__(self, other):
        return self._call_inplace("__irshift__", other)

    def __isub__(self, other):
        return self._call_inplace("__isub__", other)

    def __itruediv__(self, other):
        return self._call_inplace("__itruediv__", other)

    def __ixor__(self, other):
        return self._call_inplace("__ixor__", other)


class _ViewableNdarray(np.ndarray):
    def __init__(self, *args, **kwargs):
        super().__init__(*args, **kwargs)
        self.is_stencil_view = True

    def __new__(cls, *args, **kwargs):
        obj = super().__new__(*args, **kwargs)
        obj.is_stencil_view = True
        return obj

    def __array_finalize__(self, obj):
        if hasattr(obj, "is_stencil_view"):
            self.is_stencil_view = obj.is_stencil_view
        else:
            self.is_stencil_view = True<|MERGE_RESOLUTION|>--- conflicted
+++ resolved
@@ -13,13 +13,9 @@
 # distribution for a copy of the license or check <https://www.gnu.org/licenses/>.
 #
 # SPDX-License-Identifier: GPL-3.0-or-later
-<<<<<<< HEAD
+from typing import Dict
+
 import dace.data
-=======
-
-from typing import Dict
-
->>>>>>> e0b574e7
 import numpy as np
 
 
