--- conflicted
+++ resolved
@@ -178,9 +178,6 @@
         return cls(start=AxisBound.start(), end=AxisBound.end())
 
 
-<<<<<<< HEAD
-class HorizontalExecution(LocNode, SymbolTableTrait):
-=======
 class UnboundedInterval(Interval):
     start: Optional[AxisBound] = None
     end: Optional[AxisBound] = None
@@ -207,7 +204,9 @@
         no_overlap_high = (
             self.end is not None and other.start is not None and other.start >= self.end
         )
-        no_overlap_low = self.start is not None and other.end is not None and self.start >= other.end
+        no_overlap_low = (
+            self.start is not None and other.end is not None and self.start >= other.end
+        )
         return not (no_overlap_low or no_overlap_high)
 
     def shifted(self, offset: int) -> "Interval":
@@ -228,8 +227,7 @@
         return cls()
 
 
-class HorizontalExecution(LocNode):
->>>>>>> 03a567ce
+class HorizontalExecution(LocNode, SymbolTableTrait):
     body: List[Stmt]
     declarations: List[LocalScalar]
 
