# -*- coding: utf-8 -*-
#
# GTC Toolchain - GT4Py Project - GridTools Framework
#
# Copyright (c) 2014-2021, ETH Zurich
# All rights reserved.
#
# This file is part of the GT4Py project and the GridTools framework.
# GT4Py is free software: you can redistribute it and/or modify it under
# the terms of the GNU General Public License as published by the
# Free Software Foundation, either version 3 of the License, or any later
# version. See the LICENSE.txt file at the top-level directory of this
# distribution for a copy of the license or check <https://www.gnu.org/licenses/>.
#
# SPDX-License-Identifier: GPL-3.0-or-later

import textwrap
from typing import Any, Collection, Dict, Optional, Tuple, Union, cast

from eve.codegen import FormatTemplate, JinjaTemplate, TemplatedGenerator
from gt4py.definitions import Extent
from gtc import common
from gtc.passes import utils
from gtc.python import npir


__all__ = ["NpirGen"]


def op_delta_from_int(value: int) -> Tuple[str, str]:
    operator = ""
    delta = str(value)
    if value == 0:
        delta = ""
    elif value < 0:
        operator = " - "
        delta = str(abs(value))
    else:
        operator = " + "
    return operator, delta


ORIGIN_CORRECTED_VIEW_CLASS = textwrap.dedent(
    """\
    class ShimmedView:
        def __init__(self, field, offsets):
            self.field = field
            self.offsets = offsets

        def shim_key(self, key):
            new_args = []
            if not isinstance(key, tuple):
                key = (key, )
            for dim, idx in enumerate(key):
                if self.offsets[dim] == 0:
                    new_args.append(idx)
                elif isinstance(idx, slice):
                    start = 0 if idx.start is None else idx.start
                    stop = -1 if idx.stop is None else idx.stop
                    new_args.append(
                        slice(start + self.offsets[dim], stop + self.offsets[dim], idx.step)
                    )
                else:
                    new_args.append(idx + self.offsets[dim])
            if isinstance(new_args[-1], np.ndarray):
                new_args[0:2] = np.broadcast_arrays(
                    np.arange(new_args[0].start, new_args[0].stop)[:, None, None],
                    np.arange(new_args[1].start, new_args[1].stop)[None, :, None],
                )
            return tuple(new_args)

        def __getitem__(self, key):
            return self.field.__getitem__(self.shim_key(key))

        def __setitem__(self, key, value):
            return self.field.__setitem__(self.shim_key(key), value)
    """
)

DomainBounds = Tuple[Tuple[str, int], Tuple[str, int]]
DomainSpec = Tuple[Optional[DomainBounds], Optional[DomainBounds], Optional[DomainBounds]]


def get_horizontal_restriction(
    horiz_mask: npir.HorizontalMask,
    *,
    h_lower: Tuple[int, int] = (0, 0),
    h_upper: Tuple[int, int] = (0, 0),
    **kwargs: Any,
) -> Tuple[DomainBounds, DomainBounds]:
    def base_and_offset(bound: common.AxisBound, axis: str) -> Tuple[str, int]:
        return (
            axis.lower() if bound.level == common.LevelMarker.START else axis.upper(),
            bound.offset,
        )

    horizontal_extent = Extent(((-h_lower[0], h_upper[0]), (-h_lower[1], h_upper[1]), (0, 0)))
    rel_mask: Optional[common.HorizontalMask] = utils.compute_relative_mask(
        horizontal_extent, horiz_mask
    )
    assert rel_mask is not None
    return cast(
        Tuple[DomainBounds, DomainBounds],
        tuple(
            (base_and_offset(interval.start, axis), base_and_offset(interval.end, axis))
            for axis, interval in (("I", rel_mask.i), ("J", rel_mask.j))
        ),
    )


def compute_axis_bounds(
    bounds: Optional[DomainBounds], axis_name: str, offset: int
) -> Tuple[str, str]:
    def lpar(offset: int) -> str:
        return "(" if offset != 0 else ""

    def rpar(offset: int) -> str:
        return ")" if offset != 0 else ""

    def offset_str(offset: int) -> str:
        if offset < 0:
            return str(offset)
        elif offset > 0:
            return f"+ {offset}"
        else:
            return ""

    if not bounds:
        bounds = ((axis_name.lower(), 0), (axis_name.upper(), 0))
    # NOTE(jdahm): This no longer uses a visitor for the NumericalOffsets.
    loffset = bounds[0][1] + offset
    lower = lpar(loffset) + f"{bounds[0][0]}{offset_str(loffset)}" + rpar(loffset)
    uoffset = bounds[1][1] + offset
    upper = lpar(uoffset) + f"{bounds[1][0]}{offset_str(uoffset)}" + rpar(uoffset)
    return lower, upper


class NpirGen(TemplatedGenerator):
    def visit_DataType(self, node: common.DataType, **kwargs: Any) -> Union[str, Collection[str]]:
        return f"np.{node.name.lower()}"

    def visit_BuiltInLiteral(self, node: common.BuiltInLiteral, **kwargs) -> str:
        if node is common.BuiltInLiteral.TRUE:
            return "True"
        elif node is common.BuiltInLiteral.FALSE:
            return "False"
        else:
            return self.generic_visit(node, **kwargs)

    Literal = FormatTemplate("{dtype}({value})")

    BroadCast = FormatTemplate("{expr}")

    Cast = FormatTemplate("np.array({expr}, dtype={dtype})")

    def visit_NumericalOffset(
        self, node: npir.NumericalOffset, **kwargs: Any
    ) -> Union[str, Collection[str]]:
        operator, delta = op_delta_from_int(node.value)
        return self.generic_visit(node, op=operator, delta=delta, **kwargs)

    NumericalOffset = FormatTemplate("{op}{delta}")

<<<<<<< HEAD
    def visit_VariableOffset(self, node: npir.VariableOffset, **kwargs: Any) -> str:
        return self.visit(node.value)

    def visit_AxisOffset(self, node: npir.AxisOffset, **kwargs: Any) -> Union[str, Collection[str]]:
        offset = self.visit(node.offset)
        axis_name = self.visit(node.axis_name)
        lpar, rpar = "()" if offset else ("", "")
        if isinstance(node.offset, npir.VariableOffset):
            rendered = f"{axis_name.lower()}_ + np.asarray({offset}[:])"
        else:
            variant = self.AxisOffset_parallel if node.parallel else self.AxisOffset_serial
            rendered = variant.render(lpar=lpar, rpar=rpar, axis_name=axis_name, offset=offset)
        return self.generic_visit(node, parallel_or_serial_variant=rendered, **kwargs)

    AxisOffset_parallel = JinjaTemplate(
        "{{ lpar }}{{ axis_name | lower }}{{ offset }}{{ rpar }}:{{ lpar }}{{ axis_name | upper }}{{ offset }}{{ rpar }}"
    )

    AxisOffset_serial = JinjaTemplate(
        "{{ lpar }}{{ axis_name | lower }}_{{ offset }}{{ rpar }}:({{ axis_name | lower }}_{{ offset}} + 1)"
    )

    AxisOffset = FormatTemplate("{parallel_or_serial_variant}")
=======
    def visit_AxisOffset(
        self,
        node: npir.AxisOffset,
        *,
        bounds: Optional[DomainBounds] = None,
        **kwargs: Any,
    ) -> Union[str, Collection[str]]:
        offset = self.visit(node.offset)
        axis_name = self.visit(node.axis_name)
        if node.parallel:
            lower, upper = compute_axis_bounds(bounds, axis_name, node.offset.value)
            return f"{lower}:{upper}"
        else:
            return f"{axis_name.lower()}_{offset}:({axis_name.lower()}_{offset} + 1)"
>>>>>>> 94801e83

    def visit_FieldDecl(self, node: npir.FieldDecl, **kwargs) -> Union[str, Collection[str]]:
        if all(node.dimensions):
            return ""
        shape_idx = iter(range(3))
        origin_idx = iter(range(3))
        shape = ", ".join(
            [f"{node.name}.shape[{next(shape_idx)}]" if dim else "1" for dim in node.dimensions]
        )
        origin = ", ".join(
            [
                f"_origin_['{node.name}'][{next(origin_idx)}]" if dim else "0"
                for dim in node.dimensions
            ]
        )
        return self.generic_visit(node, shape=shape, origin=origin, **kwargs)

    FieldDecl = FormatTemplate(
        "{name} = np.reshape({name}, ({shape}))\n_origin_['{name}'] = [{origin}]"
    )

    def visit_FieldSlice(
<<<<<<< HEAD
        self, node: npir.FieldSlice, mask_acc="", *, is_serial=False, is_rhs=False, **kwargs: Any
=======
        self,
        node: npir.FieldSlice,
        mask_acc="",
        *,
        is_serial=False,
        horiz_rest: Optional[DomainSpec] = None,
        **kwargs: Any,
>>>>>>> 94801e83
    ) -> Union[str, Collection[str]]:

        offset = [node.i_offset, node.j_offset, node.k_offset]
        domain = list(horiz_rest) + [None] if horiz_rest else [None] * 3

        offset_str = ", ".join(
            self.visit(off, bounds=bounds, **kwargs) if off else ":"
            for off, bounds in zip(offset, domain)
        )

<<<<<<< HEAD
        if is_rhs and mask_acc and any(off is None for off in offset):
            k_size = 1 if is_serial else "K - k"
            arr_expr = f"np.broadcast_to({node.name}_[{offset_str}], (I - i, J - j, {k_size}))"
=======
        if mask_acc and any(off is None for off in offset):
            axes_bounds = (
                compute_axis_bounds(bounds, axis_name, 0)
                for bounds, axis_name in zip(domain, ("I", "J"))
            )
            k_size = "1" if is_serial else "K - k"
            broadcast_str = (
                ",".join([f"{upper}-{lower}" for lower, upper in axes_bounds]) + f", {k_size}"
            )
            arr_expr = f"np.broadcast_to({node.name}_[{offset_str}], ({broadcast_str}))"
>>>>>>> 94801e83
        else:
            arr_expr = f"{node.name}_[{offset_str}]"

        return self.generic_visit(node, arr_expr=arr_expr, mask_acc=mask_acc, **kwargs)

    FieldSlice = FormatTemplate("{arr_expr}{mask_acc}")

    def visit_EmptyTemp(
        self, node: npir.EmptyTemp, *, temp_name: str, **kwargs
    ) -> Union[str, Collection[str]]:
        shape = "_domain_"
        origin = [0, 0, 0]
        if extents := kwargs.get("field_extents", {}).get(temp_name):
            boundary = extents.to_boundary()
            i_total = sum(boundary[0])
            j_total = sum(boundary[1])
            shape = f"(_dI_ + {i_total}, _dJ_ + {j_total}, _dK_)"
            origin[:2] = boundary[0][0], boundary[1][0]
        return self.generic_visit(node, shape=shape, origin=origin, **kwargs)

    EmptyTemp = FormatTemplate("ShimmedView(np.zeros({shape}, dtype={dtype}), {origin})")

    NamedScalar = FormatTemplate("{name}")

    VectorTemp = FormatTemplate("{name}_")

    def visit_MaskBlock(self, node: npir.MaskBlock, **kwargs: Any) -> Union[str, Collection[str]]:
        horiz_rest = (
            get_horizontal_restriction(node.horiz_mask, **kwargs) if node.horiz_mask else None
        )
        if isinstance(node.mask, npir.FieldSlice):
            mask_def = ""
        elif isinstance(node.mask, npir.BroadCast):
            mask_name = node.mask_name
            mask = self.visit(node.mask, horiz_rest=horiz_rest, **kwargs)
            mask_def = f"{mask_name}_ = np.full((I - i, J - j, K - k), {mask})\n"
        else:
            mask_name = node.mask_name
            mask = self.visit(node.mask, horiz_rest=horiz_rest, **kwargs)
            mask_def = f"{mask_name}_ = {mask}\n"
        return self.generic_visit(node, mask_def=mask_def, **kwargs)

    MaskBlock = JinjaTemplate(
        textwrap.dedent(
            """\
                {{ mask_def }}{% for stmt in body %}{{ stmt }}
                {% endfor %}
            """
        )
    )

    def visit_VectorAssign(
        self, node: npir.VectorAssign, **kwargs: Any
    ) -> Union[str, Collection[str]]:
        mask_acc = ""
        horiz_rest = (
            get_horizontal_restriction(node.horiz_mask, **kwargs) if node.horiz_mask else None
        )
        if node.mask:
            mask_acc = f"[{self.visit(node.mask, horiz_rest=horiz_rest, **kwargs)}]"
        if isinstance(node.right, npir.EmptyTemp):
            kwargs["temp_name"] = node.left.name
<<<<<<< HEAD
        right = self.visit(node.right, mask_acc=mask_acc, is_rhs=True, **kwargs)
        left = self.visit(node.left, mask_acc=mask_acc, is_rhs=False, **kwargs)
        return f"{left} = {right}"
=======
        return self.generic_visit(node, mask_acc=mask_acc, horiz_rest=horiz_rest, **kwargs)

    VectorAssign = FormatTemplate("{left} = {right}")
>>>>>>> 94801e83

    VectorArithmetic = FormatTemplate("({left} {op} {right})")

    VectorLogic = FormatTemplate("np.bitwise_{op}({left}, {right})")

    def visit_UnaryOperator(
        self, node: common.UnaryOperator, **kwargs: Any
    ) -> Union[str, Collection[str]]:
        if node is common.UnaryOperator.NOT:
            return "np.bitwise_not"
        return self.generic_visit(node, **kwargs)

    VectorUnaryOp = FormatTemplate("({op}({expr}))")

    VectorTernaryOp = FormatTemplate("np.where({cond}, {true_expr}, {false_expr})")

    def visit_LevelMarker(
        self, node: common.LevelMarker, **kwargs: Any
    ) -> Union[str, Collection[str]]:
        return "K" if node == common.LevelMarker.END else "k"

    def visit_AxisBound(self, node: common.AxisBound, **kwargs: Any) -> Union[str, Collection[str]]:
        operator, delta = op_delta_from_int(node.offset)
        return self.generic_visit(node, op=operator, delta=delta, **kwargs)

    AxisBound = FormatTemplate("_d{level}_{op}{delta}")

    def visit_LoopOrder(self, node: common.LoopOrder, **kwargs) -> Union[str, Collection[str]]:
        if node is common.LoopOrder.FORWARD:
            return "for k_ in range(k, K):"
        elif node is common.LoopOrder.BACKWARD:
            return "for k_ in range(K-1, k-1, -1):"
        return ""

    def visit_VerticalPass(self, node: npir.VerticalPass, **kwargs):
        return self.generic_visit(
            node, is_serial=(node.direction != common.LoopOrder.PARALLEL), **kwargs
        )

    VerticalPass = JinjaTemplate(
        textwrap.dedent(
            """\
            # -- begin vertical block --{% set body_indent = 0 %}
            {% for assign in temp_defs %}{{ assign }}
            {% endfor %}k, K = {{ lower }}, {{ upper }}{% if direction %}
            {{ direction }}{% set body_indent = 4 %}{% endif %}
            {% for hblock in body %}{{ hblock | indent(body_indent, first=True) }}
            {% endfor %}# -- end vertical block --
            """
        )
    )

    def visit_HorizontalBlock(
        self, node: npir.HorizontalBlock, **kwargs
    ) -> Union[str, Collection[str]]:
        lower, upper = [0, 0], [0, 0]

        if extents := kwargs.get("field_extents"):
            fields = set(node.iter_tree().if_isinstance(npir.FieldSlice).getattr("name"))
            for field in fields:
                # The extent of masks has not yet been collected but is always zero.
                extents.setdefault(field, Extent.zeros())
            lower[0] = min(extents[field].to_boundary()[0][0] for field in fields)
            lower[1] = min(extents[field].to_boundary()[1][0] for field in fields)
            upper[0] = min(extents[field].to_boundary()[0][1] for field in fields)
            upper[1] = min(extents[field].to_boundary()[1][1] for field in fields)
        return self.generic_visit(node, h_lower=lower, h_upper=upper, **kwargs)

    HorizontalBlock = JinjaTemplate(
        textwrap.dedent(
            """\
            # --- begin horizontal block --
            i, I = _di_ - {{ h_lower[0] }}, _dI_ + {{ h_upper[0] }}
            j, J = _dj_ - {{ h_lower[1] }}, _dJ_ + {{ h_upper[1] }}
            {% for assign in body %}{{ assign }}
            {% endfor %}# --- end horizontal block --

            """
        )
    )

    def visit_Computation(
        self, node: npir.Computation, *, field_extents: Dict[str, Extent], **kwargs: Any
    ) -> Union[str, Collection[str]]:
        signature = ["*", *node.params, "_domain_", "_origin_"]
        kwargs["field_extents"] = field_extents
        return self.generic_visit(
            node,
            signature=", ".join(signature),
            data_view_class=ORIGIN_CORRECTED_VIEW_CLASS,
            **kwargs,
        )

    Computation = JinjaTemplate(
        textwrap.dedent(
            """\
            import numpy as np


            def run({{ signature }}):

                # -- begin domain boundary shortcuts --
                _di_, _dj_, _dk_ = 0, 0, 0
                _dI_, _dJ_, _dK_ = _domain_
                # -- end domain padding --

                {% for decl in field_decls %}{{ decl | indent(4) }}
                {% endfor %}
                # -- begin data views --
                {{ data_view_class | indent(4) }}
                {% for name in field_params %}{{ name }}_ = ShimmedView({{ name }}, _origin_["{{ name }}"])
                {% endfor %}# -- end data views --

                {% for pass in vertical_passes %}
                {{ pass | indent(4) }}
                {% endfor %}
            """
        )
    )

    def visit_NativeFunction(
        self, node: common.NativeFunction, **kwargs: Any
    ) -> Union[str, Collection[str]]:
        if node == common.NativeFunction.MIN:
            return "minimum"
        elif node == common.NativeFunction.MAX:
            return "maximum"
        elif node == common.NativeFunction.POW:
            return "power"
        return self.generic_visit(node, **kwargs)

    NativeFuncCall = FormatTemplate("np.{func}({', '.join(arg for arg in args)})")

    While = JinjaTemplate(
        textwrap.dedent(
            """\
            _while_result = {{ cond }}
            while np.any(_while_result):
                {% for stmt in body %}{{ stmt }}
                {% endfor %}
                _while_result = {{ cond }}
            """
        )
    )

    def visit_While(self, node: npir.While, **kwargs: Any) -> str:
        cond = self.visit(node.cond, **kwargs)
        body = []
        for stmt in self.visit(node.body, **kwargs):
            body.extend(stmt.split("\n"))
        return self.While.render(cond=cond, body=body)<|MERGE_RESOLUTION|>--- conflicted
+++ resolved
@@ -161,31 +161,9 @@
 
     NumericalOffset = FormatTemplate("{op}{delta}")
 
-<<<<<<< HEAD
     def visit_VariableOffset(self, node: npir.VariableOffset, **kwargs: Any) -> str:
         return self.visit(node.value)
 
-    def visit_AxisOffset(self, node: npir.AxisOffset, **kwargs: Any) -> Union[str, Collection[str]]:
-        offset = self.visit(node.offset)
-        axis_name = self.visit(node.axis_name)
-        lpar, rpar = "()" if offset else ("", "")
-        if isinstance(node.offset, npir.VariableOffset):
-            rendered = f"{axis_name.lower()}_ + np.asarray({offset}[:])"
-        else:
-            variant = self.AxisOffset_parallel if node.parallel else self.AxisOffset_serial
-            rendered = variant.render(lpar=lpar, rpar=rpar, axis_name=axis_name, offset=offset)
-        return self.generic_visit(node, parallel_or_serial_variant=rendered, **kwargs)
-
-    AxisOffset_parallel = JinjaTemplate(
-        "{{ lpar }}{{ axis_name | lower }}{{ offset }}{{ rpar }}:{{ lpar }}{{ axis_name | upper }}{{ offset }}{{ rpar }}"
-    )
-
-    AxisOffset_serial = JinjaTemplate(
-        "{{ lpar }}{{ axis_name | lower }}_{{ offset }}{{ rpar }}:({{ axis_name | lower }}_{{ offset}} + 1)"
-    )
-
-    AxisOffset = FormatTemplate("{parallel_or_serial_variant}")
-=======
     def visit_AxisOffset(
         self,
         node: npir.AxisOffset,
@@ -200,7 +178,6 @@
             return f"{lower}:{upper}"
         else:
             return f"{axis_name.lower()}_{offset}:({axis_name.lower()}_{offset} + 1)"
->>>>>>> 94801e83
 
     def visit_FieldDecl(self, node: npir.FieldDecl, **kwargs) -> Union[str, Collection[str]]:
         if all(node.dimensions):
@@ -223,17 +200,14 @@
     )
 
     def visit_FieldSlice(
-<<<<<<< HEAD
-        self, node: npir.FieldSlice, mask_acc="", *, is_serial=False, is_rhs=False, **kwargs: Any
-=======
         self,
         node: npir.FieldSlice,
         mask_acc="",
         *,
         is_serial=False,
+        is_rhs=False,
         horiz_rest: Optional[DomainSpec] = None,
         **kwargs: Any,
->>>>>>> 94801e83
     ) -> Union[str, Collection[str]]:
 
         offset = [node.i_offset, node.j_offset, node.k_offset]
@@ -244,12 +218,7 @@
             for off, bounds in zip(offset, domain)
         )
 
-<<<<<<< HEAD
         if is_rhs and mask_acc and any(off is None for off in offset):
-            k_size = 1 if is_serial else "K - k"
-            arr_expr = f"np.broadcast_to({node.name}_[{offset_str}], (I - i, J - j, {k_size}))"
-=======
-        if mask_acc and any(off is None for off in offset):
             axes_bounds = (
                 compute_axis_bounds(bounds, axis_name, 0)
                 for bounds, axis_name in zip(domain, ("I", "J"))
@@ -259,7 +228,6 @@
                 ",".join([f"{upper}-{lower}" for lower, upper in axes_bounds]) + f", {k_size}"
             )
             arr_expr = f"np.broadcast_to({node.name}_[{offset_str}], ({broadcast_str}))"
->>>>>>> 94801e83
         else:
             arr_expr = f"{node.name}_[{offset_str}]"
 
@@ -322,15 +290,13 @@
             mask_acc = f"[{self.visit(node.mask, horiz_rest=horiz_rest, **kwargs)}]"
         if isinstance(node.right, npir.EmptyTemp):
             kwargs["temp_name"] = node.left.name
-<<<<<<< HEAD
-        right = self.visit(node.right, mask_acc=mask_acc, is_rhs=True, **kwargs)
-        left = self.visit(node.left, mask_acc=mask_acc, is_rhs=False, **kwargs)
+        right = self.visit(
+            node.right, mask_acc=mask_acc, is_rhs=True, horiz_rest=horiz_rest, **kwargs
+        )
+        left = self.visit(
+            node.left, mask_acc=mask_acc, is_rhs=False, horiz_rest=horiz_rest, **kwargs
+        )
         return f"{left} = {right}"
-=======
-        return self.generic_visit(node, mask_acc=mask_acc, horiz_rest=horiz_rest, **kwargs)
-
-    VectorAssign = FormatTemplate("{left} = {right}")
->>>>>>> 94801e83
 
     VectorArithmetic = FormatTemplate("({left} {op} {right})")
 
