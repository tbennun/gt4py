# -*- coding: utf-8 -*-
#
# GTC Toolchain - GT4Py Project - GridTools Framework
#
# Copyright (c) 2014-2021, ETH Zurich
# All rights reserved.
#
# This file is part of the GT4Py project and the GridTools framework.
# GT4Py is free software: you can redistribute it and/or modify it under
# the terms of the GNU General Public License as published by the
# Free Software Foundation, either version 3 of the License, or any later
# version. See the LICENSE.txt file at the top-level directory of this
# distribution for a copy of the license or check <https://www.gnu.org/licenses/>.
#
# SPDX-License-Identifier: GPL-3.0-or-later

from typing import Any, Collection, Union

from eve import Node, codegen
from eve.codegen import FormatTemplate as as_fmt
from eve.codegen import MakoTemplate as as_mako
from eve.concepts import LeafNode
from gtc.common import BuiltInLiteral, DataType, LoopOrder, NativeFunction, UnaryOperator
from gtc.gtcpp import gtcpp


def _offset_limit(root: Node) -> int:
    return (
        root.iter_tree()
        .if_isinstance(gtcpp.GTLevel)
        .getattr("offset")
        .reduce(lambda state, cur: max(state, abs(cur)), init=0)
    ) + 1


class GTCppCodegen(codegen.TemplatedGenerator):

    GTExtent = as_fmt("extent<{i[0]},{i[1]},{j[0]},{j[1]},{k[0]},{k[1]}>")

    GTAccessor = as_fmt("using {name} = {intent}_accessor<{id}, {extent}, {ndim}>;")

    GTParamList = as_mako(
        """${ '\\n'.join(accessors) }

        using param_list = make_param_list<${ ','.join(a.name for a in _this_node.accessors)}>;
        """
    )

    GTFunctor = as_mako(
        """struct ${ name } {
        ${param_list}

        ${ '\\n'.join(applies) }
    };
    """
    )

    GTLevel = as_fmt("gridtools::stencil::core::level<{splitter}, {offset}, {offset_limit}>")

    GTInterval = as_fmt("gridtools::stencil::core::interval<{from_level}, {to_level}>")

    LocalVarDecl = as_fmt("{dtype} {name};")

    GTApplyMethod = as_mako(
        """
    template<typename Evaluation>
    GT_FUNCTION static void apply(Evaluation eval, ${interval}) {
        ${ ' '.join(local_variables) }
        ${ '\\n'.join(body) }
    }
    """
    )

    AssignStmt = as_fmt("{left} = {right};")

    def visit_AccessorRef(self, accessor_ref: gtcpp.AccessorRef, **kwargs):
        offset = accessor_ref.offset
        if offset.i == offset.j == offset.k == 0 and not accessor_ref.data_index:
            # Skip offsets in the accessor if possible, improves generated code readability and reduces code size for point-wise computations significantly
            return f"eval({accessor_ref.name}())"
        offset_k = (
            self.visit(offset.k, **kwargs)
            if isinstance(offset, gtcpp.VariableOffset)
            else f"{offset.k}"
        )
        return (
            f"eval({accessor_ref.name}({offset.i}, {offset.j}, {offset.k}"
            + "".join(f", {self.visit(d)}" for d in accessor_ref.data_index)
            + "))"
        )

    LocalAccess = as_fmt("{name}")

    BinaryOp = as_fmt("({left} {op} {right})")

    UnaryOp = as_fmt("({op}{expr})")

    TernaryOp = as_fmt("({cond} ? {true_expr} : {false_expr})")

    Cast = as_fmt("static_cast<{dtype}>({expr})")

    Positional = as_fmt("positional<dim::{dim}>()")

    AxisEndpoint = as_fmt(
        "gridtools::stencil::make_global_parameter(static_cast<gridtools::int_t>(domain[{axis}]))"
    )

    Binding = as_fmt("auto {name} = {expr};")

<<<<<<< HEAD
    def visit_For(self, node: gtcpp.For, **kwargs):
        op = "<" if node.inc > 0 else ">"
        start = self.visit(node.start, **kwargs)
        end = self.visit(node.end, **kwargs)
        body = self.visit(node.body, **kwargs)
        return f"for({node.target_name} = {start}; {node.target_name} {op} {end}; {node.target_name} += {node.inc}) {body}"

=======
>>>>>>> c81e4e23
    def visit_BuiltInLiteral(self, builtin: BuiltInLiteral, **kwargs: Any) -> str:
        if builtin == BuiltInLiteral.TRUE:
            return "true"
        elif builtin == BuiltInLiteral.FALSE:
            return "false"
        raise NotImplementedError("Not implemented BuiltInLiteral encountered.")

    Literal = as_mako("static_cast<${dtype}>(${value})")

    def visit_NativeFunction(self, func: NativeFunction, **kwargs: Any) -> str:
        try:
            return {
                NativeFunction.ABS: "std::abs",
                NativeFunction.MIN: "std::min",
                NativeFunction.MAX: "std::max",
                NativeFunction.MOD: "std::fmod",
                NativeFunction.SIN: "std::sin",
                NativeFunction.COS: "std::cos",
                NativeFunction.TAN: "std::tan",
                NativeFunction.ARCSIN: "std::asin",
                NativeFunction.ARCCOS: "std::acos",
                NativeFunction.ARCTAN: "std::atan",
                NativeFunction.SQRT: "std::sqrt",
                NativeFunction.POW: "std::pow",
                NativeFunction.EXP: "std::exp",
                NativeFunction.LOG: "std::log",
                NativeFunction.ISFINITE: "std::isfinite",
                NativeFunction.ISINF: "std::isinf",
                NativeFunction.ISNAN: "std::isnan",
                NativeFunction.FLOOR: "std::floor",
                NativeFunction.CEIL: "std::ceil",
                NativeFunction.TRUNC: "std::trunc",
            }[func]
        except KeyError as error:
            raise NotImplementedError(
                f"Not implemented NativeFunction '{func}' encountered."
            ) from error

    NativeFuncCall = as_mako("${func}(${','.join(args)})")

    DATA_TYPE_TO_CODE = {
        DataType.BOOL: "bool",
        DataType.INT8: "std::int8_t",
        DataType.INT16: "std::int16_t",
        DataType.INT32: "std::int32_t",
        DataType.INT64: "std::int64_t",
        DataType.FLOAT32: "float",
        DataType.FLOAT64: "double",
    }

    def visit_DataType(self, dtype: DataType, **kwargs: Any) -> str:
        try:
            return self.DATA_TYPE_TO_CODE[dtype]
        except KeyError as error:
            raise NotImplementedError(
                f"Not implemented DataType '{dtype.name}' encountered."
            ) from error

    UNARY_OPERATOR_TO_CODE = {
        UnaryOperator.NOT: "!",
        UnaryOperator.NEG: "-",
        UnaryOperator.POS: "+",
    }

    UnaryOp = as_fmt("({_this_generator.UNARY_OPERATOR_TO_CODE[_this_node.op]}{expr})")

    Arg = as_fmt("{name}")

    ApiParamDecl = as_fmt("{name}")

    GTStage = as_mako(".stage(${functor}(), ${','.join(args)})")

    GTMultiStage = as_mako("execute_${ loop_order }()${''.join(caches)}${''.join(stages)}")

    IJCache = as_fmt(".ij_cached({name})")
    KCache = as_mako(
        ".k_cached(${'cache_io_policy::fill(), ' if _this_node.fill else ''}${'cache_io_policy::flush(), ' if _this_node.flush else ''}${name})"
    )

    def visit_LoopOrder(self, looporder: LoopOrder, **kwargs: Any) -> str:
        return {
            LoopOrder.PARALLEL: "parallel",
            LoopOrder.FORWARD: "forward",
            LoopOrder.BACKWARD: "backward",
        }[looporder]

    Temporary = as_fmt("GT_DECLARE_TMP({dtype}, {name});")

    IfStmt = as_mako(
        """if(${cond}) ${true_branch}
        %if _this_node.false_branch:
            else ${false_branch}
        %endif
        """
    )

    While = as_mako("while(${cond}) {${''.join(body)}}")

    BlockStmt = as_mako("{${''.join(body)}}")

    def visit_GTComputationCall(
        self, node: gtcpp.GTComputationCall, **kwargs: Any
    ) -> Union[str, Collection[str]]:
        computation_name = type(node).__name__ + str(id(node))
        return self.generic_visit(node, computation_name=computation_name, **kwargs)

    GTComputationCall = as_mako(
        """
        %if len(multi_stages) > 0 and len(arguments) > 0:
        {
            auto grid = make_grid(domain[0], domain[1], axis<1,
                axis_config::offset_limit<${offset_limit}>>{domain[2]});
            auto ${ computation_name } = [](${ ','.join('auto ' + a for a in arguments) }) {
                ${ '\\n'.join(temporaries) }
                return multi_pass(${ ','.join(multi_stages) });
            };
<<<<<<< HEAD

            ${'\\n'.join(extra_decls)}

=======
            ${'\\n'.join(extra_decls)}
>>>>>>> c81e4e23
            run(${computation_name}, ${gt_backend_t}<>{}, grid, ${','.join(f"std::forward<decltype({arg})>({arg})" for arg in arguments)});
        }
        %endif
        """
    )

    Program = as_mako(
        """
        #include <gridtools/stencil/${gt_backend_t}.hpp>
        #include <gridtools/stencil/cartesian.hpp>
        #include <gridtools/stencil/positional.hpp>
        #include <gridtools/stencil/global_parameter.hpp>

        namespace ${ name }_impl_{
            using Domain = std::array<gridtools::uint_t, 3>;
            using namespace gridtools::stencil;
            using namespace gridtools::stencil::cartesian;

            ${'\\n'.join(functors)}

            auto ${name}(Domain domain){
                return [domain](${ ','.join( 'auto&& ' + p for p in parameters)}){
                    ${gt_computation}
                };
            }
        }

        auto ${name}(${name}_impl_::Domain domain){
            return ${name}_impl_::${name}(domain);
        }
        """
    )

    @classmethod
    def apply(cls, root: LeafNode, **kwargs: Any) -> str:
        if not isinstance(root, gtcpp.Program):
            raise ValueError("apply() requires gtcpp.Progam root node")
        if "gt_backend_t" not in kwargs:
            raise TypeError("apply() missing 1 required keyword-only argument: 'gt_backend_t'")
        generated_code = super().apply(root, offset_limit=_offset_limit(root), **kwargs)
        formatted_code = codegen.format_source("cpp", generated_code, style="LLVM")
        return formatted_code<|MERGE_RESOLUTION|>--- conflicted
+++ resolved
@@ -107,7 +107,6 @@
 
     Binding = as_fmt("auto {name} = {expr};")
 
-<<<<<<< HEAD
     def visit_For(self, node: gtcpp.For, **kwargs):
         op = "<" if node.inc > 0 else ">"
         start = self.visit(node.start, **kwargs)
@@ -115,8 +114,6 @@
         body = self.visit(node.body, **kwargs)
         return f"for({node.target_name} = {start}; {node.target_name} {op} {end}; {node.target_name} += {node.inc}) {body}"
 
-=======
->>>>>>> c81e4e23
     def visit_BuiltInLiteral(self, builtin: BuiltInLiteral, **kwargs: Any) -> str:
         if builtin == BuiltInLiteral.TRUE:
             return "true"
@@ -233,13 +230,7 @@
                 ${ '\\n'.join(temporaries) }
                 return multi_pass(${ ','.join(multi_stages) });
             };
-<<<<<<< HEAD
-
             ${'\\n'.join(extra_decls)}
-
-=======
-            ${'\\n'.join(extra_decls)}
->>>>>>> c81e4e23
             run(${computation_name}, ${gt_backend_t}<>{}, grid, ${','.join(f"std::forward<decltype({arg})>({arg})" for arg in arguments)});
         }
         %endif
