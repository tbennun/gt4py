--- conflicted
+++ resolved
@@ -77,30 +77,17 @@
             )
             return self
 
-<<<<<<< HEAD
         def new_scope(self) -> "ContextInScope":
             return self.ContextInScope(self)
 
     def visit_ParAssignStmt(
         self, node: gtir.ParAssignStmt, *, mask: oir.Expr = None, ctx: Context, **kwargs: Any
-=======
-    def _add_assign_stmt(
-        self,
-        node: gtir.ParAssignStmt,
-        ctx: Context,
-        mask: oir.Expr = None,
->>>>>>> c81e4e23
     ) -> None:
         stmt = oir.AssignStmt(left=self.visit(node.left), right=self.visit(node.right))
         if mask is not None:
             # Wrap inside MaskStmt
             stmt = oir.MaskStmt(body=[stmt], mask=mask)
         ctx.add_stmt(stmt)
-
-    def visit_ParAssignStmt(
-        self, node: gtir.ParAssignStmt, *, ctx: Context, mask: oir.Expr = None, **kwargs: Any
-    ) -> None:
-        self._add_assign_stmt(node, ctx, mask)
 
     def visit_FieldAccess(self, node: gtir.FieldAccess, **kwargs: Any) -> oir.FieldAccess:
         return oir.FieldAccess(
@@ -185,7 +172,6 @@
                 mask=combined_mask,
             )
 
-<<<<<<< HEAD
     def visit_While(
         self, node: gtir.ScalarIfStmt, *, mask: oir.Expr = None, ctx: Context, **kwargs: Any
     ) -> None:
@@ -196,7 +182,7 @@
         scoped_ctx = ctx.new_scope()
         self.visit(node.body, mask=combined_mask, ctx=scoped_ctx)
         ctx.add_stmt(oir.While(cond=combined_mask, body=scoped_ctx.stmts))
-=======
+
     def visit_HorizontalMask(self, node: gtir.HorizontalMask) -> oir.HorizontalMask:
         return oir.HorizontalMask(i=node.i, j=node.j)
 
@@ -210,7 +196,6 @@
             else current_mask
         )
         return self.visit(node.block.body, mask=combined_mask, ctx=ctx)
->>>>>>> c81e4e23
 
     def visit_Interval(self, node: gtir.Interval, **kwargs: Any) -> oir.Interval:
         return oir.Interval(
