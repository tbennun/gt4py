--- conflicted
+++ resolved
@@ -648,8 +648,6 @@
             code=TaskletCodegen.apply(self.node.oir_node),
             external_edges=True,
             schedule=self.node.map_schedule,
-<<<<<<< HEAD
-=======
         )
 
 
@@ -774,7 +772,6 @@
     def add_nodes_and_edges(self):
         inner_expander = SequentialNaiveVerticalLoopExpander(
             self.node, self.parent_state, self.parent_sdfg, fix_context_memlets=False
->>>>>>> 5286aa52
         )
         res_nsdfg = inner_expander.expand()
         self.device_map(res_nsdfg)
@@ -820,174 +817,6 @@
             return SequentialBlockLoopExpander(node, parent_state, parent_sdfg).expand()
 
 
-class BlockVerticalLoopExpander(NaiveVerticalLoopExpander):
-
-    default_tile_sizes = (64, 8)
-
-    def get_tiled_subset_strs(self, nsdfg, iteration_space):
-        iter_bounds = (iteration_space.i_interval.start, iteration_space.j_interval.start)
-        tile_sizes = self.node.tile_sizes or self.default_tile_sizes
-        names = {*nsdfg.in_connectors, *nsdfg.out_connectors}
-
-        # collect inner subsets
-        inner_subsets: Dict[str, dace.subsets.Subset] = dict()
-        for state in nsdfg.sdfg.states():
-            for edge in state.edges():
-                if edge.data.data is not None:
-                    name = edge.data.data
-                    array: dace.data.Array = nsdfg.sdfg.arrays[name]
-                    dims = array_dimensions(array)
-
-                    ij_subset = dace.subsets.Range(edge.data.subset.ranges[: sum(dims[:2])])
-                    subset_union = inner_subsets.get(name, ij_subset)
-                    inner_subsets[name] = dace.subsets.union(subset_union, ij_subset)
-
-        # confine subset to tile
-        for name, subset in inner_subsets.items():
-
-            array: dace.data.Array = nsdfg.sdfg.arrays[name]
-            dims = array_dimensions(array)
-            if dims[0]:
-                irange = list(subset.ranges[0])
-                irange[0] += dace.symbol("tile_i")
-                irange[1] = dace.symbolic.pystr_to_symbolic(irange[1]).replace(
-                    dace.symbol("__I"),
-                    dace.symbolic.pystr_to_symbolic(f"min({tile_sizes[0]},__I-tile_i)"),
-                )
-                subset.ranges[0] = tuple(irange)
-            if dims[1]:
-                j_idx = 1 if dims[0] else 0
-                jrange = list(subset.ranges[j_idx])
-                jrange[0] += dace.symbol("tile_j")
-                jrange[1] = dace.symbolic.pystr_to_symbolic(jrange[1]).replace(
-                    dace.symbol("__J"),
-                    dace.symbolic.pystr_to_symbolic(f"min({tile_sizes[1]},__J-tile_j)"),
-                )
-                subset.ranges[1] = tuple(jrange)
-        for name, subset in inner_subsets.items():
-
-            array: dace.data.Array = nsdfg.sdfg.arrays[name]
-            dims = array_dimensions(array)
-            ndims = len(array.shape) - sum(dims[:2])
-            inner_subsets[name] = dace.subsets.Range(
-                subset.ranges + [(0, None, 1) for d in range(ndims)]
-            )
-        return {k: str(v) for k, v in inner_subsets.items()}
-
-    def device_map(self, nsdfg):
-        self.res_state.add_node(nsdfg)
-        self.res_state.add_nested_sdfg
-
-        nsdfg.sdfg.parent = self.res_state
-        nsdfg.sdfg.parent_sdfg = self.res_state.parent
-        nsdfg.sdfg.parent_nsdfg_node = nsdfg
-
-        iteration_space_bounding_box = CartesianIterationSpace.domain()
-        for _, section in self.node.sections:
-            for node, _ in section.all_nodes_recursive():
-                if isinstance(node, HorizontalExecutionLibraryNode):
-                    iteration_space_bounding_box = (
-                        iteration_space_bounding_box & node.iteration_space
-                    )
-        i_range = get_interval_range_str(iteration_space_bounding_box.i_interval, "__I")
-        j_range = get_interval_range_str(iteration_space_bounding_box.j_interval, "__J")
-        tile_sizes = self.node.tile_sizes or self.default_tile_sizes
-        from collections import OrderedDict
-
-        ndrange = OrderedDict(
-            tile_j=f"{j_range}:{tile_sizes[1]}",
-            tile_i=f"{i_range}:{tile_sizes[0]}",
-        )
-
-        map_entry, map_exit = self.res_state.add_map(
-            self.node.name + "_device_map", ndrange, schedule=self.node.tiling_map_schedule
-        )
-        subset_strs = self.get_tiled_subset_strs(nsdfg, iteration_space_bounding_box)
-        if not nsdfg.in_connectors:
-            self.res_state.add_edge(map_entry, None, nsdfg, None, dace.Memlet())
-        for name in nsdfg.in_connectors:
-            subset_all = ",".join(f"0:{s}" for s in self.res_sdfg.arrays[name].shape)
-            read_node = self.res_state.add_read(name)
-            self.res_state.add_edge_pair(
-                scope_node=map_entry,
-                external_node=read_node,
-                internal_node=nsdfg,
-                internal_connector=name,
-                internal_memlet=dace.Memlet.simple(name, subset_strs[name]),
-                external_memlet=dace.Memlet.simple(name, subset_all),
-                scope_connector=name,
-            )
-        if not nsdfg.out_connectors:
-            self.res_state.add_edge(nsdfg, None, map_exit, None, dace.Memlet())
-        for name in nsdfg.out_connectors:
-            subset_all = ",".join(f"0:{s}" for s in self.res_sdfg.arrays[name].shape)
-            write_node = self.res_state.add_write(name)
-            self.res_state.add_edge_pair(
-                scope_node=map_exit,
-                external_node=write_node,
-                internal_node=nsdfg,
-                internal_connector=name,
-                internal_memlet=dace.Memlet.simple(name, subset_strs[name]),
-                external_memlet=dace.Memlet.simple(name, subset_all),
-                scope_connector=name,
-            )
-        nsdfg.symbol_mapping["__I"] = dace.symbolic.pystr_to_symbolic(
-            f"min({tile_sizes[0]}, __I - tile_i )"
-        )
-        nsdfg.symbol_mapping["__J"] = dace.symbolic.pystr_to_symbolic(
-            f"min({tile_sizes[1]}, __J - tile_j )"
-        )
-
-
-class SequentialBlockLoopExpander(BlockVerticalLoopExpander):
-    def add_nodes_and_edges(self):
-        inner_expander = SequentialNaiveVerticalLoopExpander(
-            self.node, self.parent_state, self.parent_sdfg, fix_context_memlets=False
-        )
-        res_nsdfg = inner_expander.expand()
-        self.device_map(res_nsdfg)
-
-
-class ParallelBlockLoopExpander(BlockVerticalLoopExpander):
-    def add_nodes_and_edges(self):
-        res = ParallelNaiveVerticalLoopExpander(
-            self.node, self.parent_state, self.parent_sdfg, fix_context_memlets=False
-        ).expand()
-        self.device_map(res)
-
-
-@dace.library.register_expansion(VerticalLoopLibraryNode, "naive")
-class NaiveVerticalLoopExpansion(dace.library.ExpandTransformation):
-    environments: List = []
-
-    @staticmethod
-    def expansion(
-        node: "VerticalLoopLibraryNode", parent_state: dace.SDFGState, parent_sdfg: dace.SDFG
-    ) -> dace.nodes.NestedSDFG:
-        from gtc.common import LoopOrder
-
-        if node.loop_order == LoopOrder.PARALLEL:
-            return ParallelNaiveVerticalLoopExpander(node, parent_state, parent_sdfg).expand()
-        else:
-            return SequentialNaiveVerticalLoopExpander(node, parent_state, parent_sdfg).expand()
-
-
-@dace.library.register_expansion(VerticalLoopLibraryNode, "block")
-class BlockVerticalLoopExpansion(dace.library.ExpandTransformation):
-    environments: List = []
-
-    @staticmethod
-    def expansion(
-        node: "VerticalLoopLibraryNode", parent_state: dace.SDFGState, parent_sdfg: dace.SDFG
-    ) -> dace.nodes.NestedSDFG:
-        from gtc.common import LoopOrder
-
-        if node.loop_order == LoopOrder.PARALLEL:
-            return ParallelBlockLoopExpander(node, parent_state, parent_sdfg).expand()
-        else:
-            return SequentialBlockLoopExpander(node, parent_state, parent_sdfg).expand()
-
-
 @dace.library.register_expansion(HorizontalExecutionLibraryNode, "naive")
 class NaiveHorizontalExecutionExpansion(dace.library.ExpandTransformation):
     environments: List = []
