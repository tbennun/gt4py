from dataclasses import dataclass, field
from typing import Any, Dict, List, Optional, Union

from eve import NodeVisitor
from eve.utils import XIterator
from gt4py.definitions import Extent
from gtc import common, gtir
from gtc.passes import utils


def _iter_field_names(node: Union[gtir.Stencil, gtir.ParAssignStmt]) -> XIterator[gtir.FieldAccess]:
    return node.iter_tree().if_isinstance(gtir.FieldDecl).getattr("name").unique()


def _iter_assigns(node: gtir.Stencil) -> XIterator[gtir.ParAssignStmt]:
    return node.iter_tree().if_isinstance(gtir.ParAssignStmt)


def _ext_from_off(offset: gtir.CartesianOffset) -> common.IJExtent:
    return common.IJExtent(
        i=(min(offset.i, 0), max(offset.i, 0)), j=(min(offset.j, 0), max(offset.j, 0))
    )


def _to_gt4py_extent(extent: common.IJExtent) -> Extent:
    return Extent(extent.i, extent.j, (0, 0))


class LegacyExtentsVisitor(NodeVisitor):
    @dataclass
    class AssignContext:
        left_extent: common.IJExtent
        assign_extents: Dict[str, common.IJExtent] = field(default_factory=dict)

    @dataclass
    class StencilContext:
        assign_conditions: Dict[int, List[gtir.FieldAccess]] = field(default_factory=dict)

    def visit_Stencil(self, node: gtir.Stencil, **kwargs: Any) -> Dict[str, common.IJExtent]:
        field_extents = {name: common.IJExtent.zero() for name in _iter_field_names(node)}
        ctx = self.StencilContext()
        for field_if in node.iter_tree().if_isinstance(gtir.FieldIfStmt):
            self.visit(field_if, ctx=ctx)
        for assign in reversed(_iter_assigns(node).to_list()):
            self.visit(assign, ctx=ctx, field_extents=field_extents)
        return field_extents

    def visit_HorizontalRegion(self, node: gtir.HorizontalRegion, **kwargs: Any) -> None:
        self.visit(node.body, horizontal_mask=node.mask, **kwargs)

    def visit_ParAssignStmt(
        self,
        node: gtir.ParAssignStmt,
        *,
        ctx: StencilContext,
        field_extents: Dict[str, common.IJExtent],
        horizontal_mask: Optional[common.HorizontalMask] = None,
        **kwargs: Any,
    ) -> None:
<<<<<<< HEAD
        left_extent = field_extents.setdefault(node.left.name, common.IJExtent.zeros())
        if horizontal_mask:
            dist_from_edge = utils.compute_extent_difference(left_extent, horizontal_mask)
            if dist_from_edge is None:
                return
        else:
            dist_from_edge = common.IJExtent.zero()
        pa_ctx = self.AssignContext(left_extent=left_extent - dist_from_edge)
=======
        left_extent = field_extents.setdefault(node.left.name, common.IJExtent.zero())
        pa_ctx = self.AssignContext(left_extent=left_extent)
>>>>>>> cc14100f
        self.visit(
            ctx.assign_conditions.get(id(node), []),
            field_extents=field_extents,
            pa_ctx=pa_ctx,
            **kwargs,
        )
        self.visit(node.right, field_extents=field_extents, pa_ctx=pa_ctx, **kwargs)
        for key, value in pa_ctx.assign_extents.items():
            field_extents[key] |= value

    def visit_FieldIfStmt(
        self, node: gtir.FieldIfStmt, *, ctx: StencilContext, **kwargs: Any
    ) -> None:
        for assign_id in node.iter_tree().if_isinstance(gtir.ParAssignStmt).map(id):
            ctx.assign_conditions.setdefault(assign_id, []).extend(
                node.cond.iter_tree().if_isinstance(gtir.FieldAccess).to_list()
            )

    def visit_FieldAccess(
        self,
        node: gtir.FieldAccess,
        *,
        field_extents: Dict[str, common.IJExtent],
        pa_ctx: AssignContext,
        **kwargs: Any,
    ) -> None:
        pa_ctx.assign_extents.setdefault(
            node.name, field_extents.setdefault(node.name, common.IJExtent.zero())
        )
        pa_ctx.assign_extents[node.name] |= pa_ctx.left_extent + _ext_from_off(node.offset)


def compute_legacy_extents(node: gtir.Stencil) -> Dict[str, Extent]:
    return {
        name: _to_gt4py_extent(extent)
        for name, extent in LegacyExtentsVisitor().visit(node).items()
    }<|MERGE_RESOLUTION|>--- conflicted
+++ resolved
@@ -57,8 +57,7 @@
         horizontal_mask: Optional[common.HorizontalMask] = None,
         **kwargs: Any,
     ) -> None:
-<<<<<<< HEAD
-        left_extent = field_extents.setdefault(node.left.name, common.IJExtent.zeros())
+        left_extent = field_extents.setdefault(node.left.name, common.IJExtent.zero())
         if horizontal_mask:
             dist_from_edge = utils.compute_extent_difference(left_extent, horizontal_mask)
             if dist_from_edge is None:
@@ -66,10 +65,6 @@
         else:
             dist_from_edge = common.IJExtent.zero()
         pa_ctx = self.AssignContext(left_extent=left_extent - dist_from_edge)
-=======
-        left_extent = field_extents.setdefault(node.left.name, common.IJExtent.zero())
-        pa_ctx = self.AssignContext(left_extent=left_extent)
->>>>>>> cc14100f
         self.visit(
             ctx.assign_conditions.get(id(node), []),
             field_extents=field_extents,
