# -*- coding: utf-8 -*-
#
# GTC Toolchain - GT4Py Project - GridTools Framework
#
# Copyright (c) 2014-2021, ETH Zurich
# All rights reserved.
#
# This file is part of the GT4Py project and the GridTools framework.
# GT4Py is free software: you can redistribute it and/or modify it under
# the terms of the GNU General Public License as published by the
# Free Software Foundation, either version 3 of the License, or any later
# version. See the LICENSE.txt file at the top-level directory of this
# distribution for a copy of the license or check <https://www.gnu.org/licenses/>.
#
# SPDX-License-Identifier: GPL-3.0-or-later

import collections
from dataclasses import dataclass
from typing import Any, Callable, Dict, Iterable, List, Set, Tuple

from eve import NodeTranslator, SymbolTableTrait
from gtc import common, oir

from .utils import AccessCollector, symbol_name_creator


"""Utilities for cache detection and modifications on the OIR level.

Caches in GridTools terminology (with roots in STELLA) are local replacements
of temporary fields, which are usually stored as full fields in global memory,
by smaller buffers with more reuse (and faster memory on GPUs) or by registers.

IJ-caches are used in purely horizontal k-parallel stencils and replace the
fully 3D temporary field by 2D buffers (in block-local shared memory on GPUs
and thread-local memory on CPUs).

K-caches are used in vertical sweeps, most notably tridiagonal solvers. They
cache values from vertical accesses in a ring buffer, that is shifted on each
loop iteration. K-cache values can optionally be filled with values from global
memory or flushed to global memory, then acting like normal temporary fields,
but only requiring one read operation per loop iteration, independent of the
number of vertical accesses. In cases, where a field is always written before
read, the fill is not required. Similar, if a field is not read later, the
flushes can be omitted. When fills and flushes are omitted, all field accesses
are replaced by just a few registers.

Note that filling and flushing k-caches can always be replaced by a local
(non-filling or flushing) k-cache plus additional filling and flushing
statements.

"""


class IJCacheDetection(NodeTranslator):
    def visit_VerticalLoop(
        self, node: oir.VerticalLoop, *, local_tmps: Set[str], **kwargs: Any
    ) -> oir.VerticalLoop:
        if node.loop_order != common.LoopOrder.PARALLEL or not local_tmps:
            return node

        def already_cached(field: str) -> bool:
            return any(c.name == field for c in node.caches)

        def has_vertical_offset(offsets: Set[Tuple[int, int, int]]) -> bool:
            return any(offset[2] != 0 for offset in offsets)

        accesses = AccessCollector.apply(node).cartesian_accesses().offsets()
        cacheable = {
            field
            for field, offsets in accesses.items()
            if field in local_tmps
            and not already_cached(field)
            and not has_vertical_offset(offsets)
        }
        caches = self.visit(node.caches, **kwargs) + [
            oir.IJCache(name=field) for field in cacheable
        ]
        return oir.VerticalLoop(
            sections=node.sections,
            loop_order=node.loop_order,
            caches=caches,
        )

    def visit_Stencil(self, node: oir.Stencil, **kwargs: Any) -> oir.Stencil:
        vertical_loops = node.iter_tree().if_isinstance(oir.VerticalLoop)
        counts: collections.Counter = sum(
            (
                collections.Counter(
                    vertical_loop.iter_tree()
                    .if_isinstance(oir.FieldAccess)
                    .getattr("name")
                    .if_in({tmp.name for tmp in node.declarations})
                    .to_set()
                )
                for vertical_loop in vertical_loops
            ),
            collections.Counter(),
        )
        local_tmps = {tmp for tmp, count in counts.items() if count == 1}
        return self.generic_visit(node, local_tmps=local_tmps, **kwargs)


@dataclass
class KCacheDetection(NodeTranslator):
    max_cacheable_offset: int = 5

    def visit_VerticalLoop(self, node: oir.VerticalLoop, **kwargs: Any) -> oir.VerticalLoop:
        # k-caches are restricted to loops with a single horizontal region as all regions without
        # horizontal offsets should be merged before anyway and this restriction allows for easier
        # conversion of fill and flush caches to local caches later
        if node.loop_order == common.LoopOrder.PARALLEL or any(
            len(section.horizontal_executions) != 1 for section in node.sections
        ):
            return self.generic_visit(node, **kwargs)

        def accessed_more_than_once(offsets: Set[Any]) -> bool:
            return len(offsets) > 1

        def already_cached(field: str) -> bool:
            return field in {c.name for c in node.caches}

        # TODO(fthaler): k-caches with non-zero ij offsets?
        def has_horizontal_offset(offsets: Set[Tuple[int, int, int]]) -> bool:
            return any(offset[:2] != (0, 0) for offset in offsets)

        def offsets_within_limits(offsets: Set[Tuple[int, int, int]]) -> bool:
            return all(abs(offset[2]) <= self.max_cacheable_offset for offset in offsets)

<<<<<<< HEAD
        def matches_loop_order(
            offsets: Set[Tuple[int, int, int]], loop_order: common.LoopOrder
        ) -> bool:
            if loop_order == common.LoopOrder.FORWARD:
                return all(offset[2] <= 0 for offset in offsets)
            if loop_order == common.LoopOrder.BACKWARD:
                return all(offset[2] >= 0 for offset in offsets)
            return True

        collection = AccessCollector.apply(node)
        accesses = collection.offsets()
        mask_writes = collection.mask_writes()

=======
        accesses = AccessCollector.apply(node).cartesian_accesses().offsets()
>>>>>>> b5409fa4
        cacheable = {
            field
            for field, offsets in accesses.items()
            if not already_cached(field)
            and field not in mask_writes
            and accessed_more_than_once(offsets)
            and not has_horizontal_offset(offsets)
            and offsets_within_limits(offsets)
            and matches_loop_order(offsets, node.loop_order)
        }
        caches = self.visit(node.caches, **kwargs) + [
            oir.KCache(name=field, fill=True, flush=True) for field in cacheable
        ]
        return oir.VerticalLoop(
            loop_order=node.loop_order,
            sections=node.sections,
            caches=caches,
        )


class PruneKCacheFills(NodeTranslator):
    """Prunes unneeded k-cache fills.

    A fill is classified as required if at least one of the two following conditions holds in any of the loop sections:
    * There is a read with offset in the direction of looping.
    * The first centered access is a read access.
    If none of the conditions holds for any loop section, the fill is considered as unneeded.
    """

    def visit_KCache(self, node: oir.KCache, *, pruneable: Set[str], **kwargs: Any) -> oir.KCache:
        if node.name in pruneable:
            return oir.KCache(name=node.name, fill=False, flush=node.flush)
        return self.generic_visit(node, **kwargs)

    def visit_VerticalLoop(self, node: oir.VerticalLoop, **kwargs: Any) -> oir.VerticalLoop:
        filling_fields = {c.name for c in node.caches if isinstance(c, oir.KCache) and c.fill}
        if not filling_fields:
            return self.generic_visit(node, **kwargs)
        assert node.loop_order != common.LoopOrder.PARALLEL

        def pruneable_fields(section: oir.VerticalLoopSection) -> Set[str]:
            accesses = AccessCollector.apply(section).cartesian_accesses()
            offsets = accesses.offsets()
            center_accesses = [a for a in accesses.ordered_accesses() if a.offset == (0, 0, 0)]

            def requires_fill(field: str) -> bool:
                if field not in offsets:
                    return False
                k_offsets = (o[2] for o in offsets[field])
                if node.loop_order == common.LoopOrder.FORWARD and max(k_offsets) > 0:
                    return True
                if node.loop_order == common.LoopOrder.BACKWARD and min(k_offsets) < 0:
                    return True
                try:
                    return next(a.is_read for a in center_accesses if a.field == field)
                except StopIteration:
                    return False

            return {field for field in filling_fields if not requires_fill(field)}

        pruneable = set.intersection(*(pruneable_fields(section) for section in node.sections))

        # Consider accesses outside of loop interval
        # Note: those accesses would not require a fill in the whole loop interval in in theory
        # but restriction to the GridTools k-cache types makes this necessary
        # E.g. consider the following loop with k = 1, 2:
        # k | no fill required | initial fill required |
        # - | ---------------- | --------------------- |
        # 1 | a[k] = init      | a[k] = a[k - 1]       |
        # 2 | a[k] = a[k - 1]  | a[k] = a[k - 1]       |
        # In the first case, no fill is required. In the second case, a[0] has to be filled on
        # level k = 1. On level k = 2, no fill would be necessary, but GridTools C++ does not
        # support a k-cache type that only fills on the initial level, so fills are inserted on all
        # levels here.

        first_section_offsets = (
            AccessCollector.apply(node.sections[0]).cartesian_accesses().offsets()
        )
        last_section_offsets = (
            AccessCollector.apply(node.sections[-1]).cartesian_accesses().offsets()
        )
        for field in list(pruneable):
            first_k_offsets = (o[2] for o in first_section_offsets.get(field, {(0, 0, 0)}))
            last_k_offsets = (o[2] for o in last_section_offsets.get(field, {(0, 0, 0)}))
            if node.loop_order == common.LoopOrder.BACKWARD:
                first_k_offsets, last_k_offsets = last_k_offsets, first_k_offsets
            if min(first_k_offsets) < 0 or max(last_k_offsets) > 0:
                pruneable.remove(field)

        return self.generic_visit(node, pruneable=pruneable, **kwargs)


class PruneKCacheFlushes(NodeTranslator):
    """Prunes unneeded k-cache flushes.

    A flush is classified as unneeded under the following conditions:
    * All accesses to the field are read-only in the current vertical loop.
    * There are no read accesses to the field in a following loop.
    """

    def visit_KCache(self, node: oir.KCache, *, pruneable: Set[str], **kwargs: Any) -> oir.KCache:
        if node.name in pruneable:
            return oir.KCache(name=node.name, fill=node.fill, flush=False)
        return self.generic_visit(node, **kwargs)

    def visit_Stencil(self, node: oir.Stencil, **kwargs: Any) -> oir.Stencil:
        accesses = [AccessCollector.apply(vertical_loop) for vertical_loop in node.vertical_loops]
        vertical_loops = []
        for i, vertical_loop in enumerate(node.vertical_loops):
            flushing_fields = {
                str(c.name) for c in vertical_loop.caches if isinstance(c, oir.KCache) and c.flush
            }
            read_only_fields = flushing_fields & (
                accesses[i].read_fields() - accesses[i].write_fields()
            )
            future_reads: Set[str] = set()
            future_reads = future_reads.union(*(acc.read_fields() for acc in accesses[i + 1 :]))
            tmps_without_reuse = (
                flushing_fields & {str(d.name) for d in node.declarations}
            ) - future_reads
            pruneable = read_only_fields | tmps_without_reuse
            vertical_loops.append(self.visit(vertical_loop, pruneable=pruneable, **kwargs))
        return oir.Stencil(
            name=node.name,
            params=self.visit(node.params, **kwargs),
            vertical_loops=vertical_loops,
            declarations=node.declarations,
        )


class FillFlushToLocalKCaches(NodeTranslator):
    """Converts fill and flush k-caches to local k-caches.

    For each cached field, the following actions are performed:
    1. A new locally-k-cached temporary is introduced.
    2. All accesses to the original field are replaced by accesses to this temporary.
    3. Loop sections are split where necessary to allow single-level loads whereever possible.
    3. Fill statements from the original field to the temporary are introduced.
    4. Flush statements from the temporary to the original field are introduced.
    """

    contexts = (SymbolTableTrait.symtable_merger,)

    def visit_FieldAccess(
        self, node: oir.FieldAccess, *, name_map: Dict[str, str], **kwargs: Any
    ) -> oir.FieldAccess:
        if node.name in name_map:
            return oir.FieldAccess(
                name=name_map[node.name],
                data_index=node.data_index,
                dtype=node.dtype,
                offset=node.offset,
            )
        return node

    def visit_VerticalLoopSection(
        self, node: oir.VerticalLoopSection, **kwargs: Any
    ) -> oir.VerticalLoopSection:
        if len(node.horizontal_executions) > 1:
            raise NotImplementedError("Multiple horizontal_executions are not supported")
        return self.generic_visit(node, **kwargs)

    def visit_HorizontalExecution(
        self,
        node: oir.HorizontalExecution,
        *,
        name_map: Dict[str, str],
        fills: List[oir.Stmt],
        flushes: List[oir.Stmt],
        **kwargs: Any,
    ) -> oir.HorizontalExecution:
        return oir.HorizontalExecution(
            body=fills + self.visit(node.body, name_map=name_map, **kwargs) + flushes,
            declarations=node.declarations,
        )

    @staticmethod
    def _fill_limits(
        loop_order: common.LoopOrder, section: oir.VerticalLoopSection
    ) -> Dict[str, Tuple[int, int]]:
        """Direction-normalized min and max read accesses for each accessed field.

        Args:
            loop_order: forward or backward order.
            section: loop section to split.

        Returns:
            A dict, mapping field names to min and max read offsets relative to loop order (i.e., positive means in the direction of the loop order).

        """

        def directional_k_offset(offset: Tuple[int, int, int]) -> int:
            """Positive k-offset for forward loops, negative for backward."""
            return offset[2] if loop_order == common.LoopOrder.FORWARD else -offset[2]

        read_offsets = AccessCollector.apply(section).cartesian_accesses().read_offsets()
        return {
            field: (
                min(directional_k_offset(o) for o in offsets),
                max(directional_k_offset(o) for o in offsets),
            )
            for field, offsets in read_offsets.items()
        }

    @staticmethod
    def _requires_splitting(interval: oir.Interval) -> bool:
        """Check if an interval is larger than one level and thus may require splitting."""
        if interval.start.level != interval.end.level:
            return True
        return abs(interval.end.offset - interval.start.offset) > 1

    @staticmethod
    def _split_entry_level(
        loop_order: common.LoopOrder,
        section: oir.VerticalLoopSection,
        new_symbol_name: Callable[[str], str],
    ) -> Tuple[oir.VerticalLoopSection, oir.VerticalLoopSection]:
        """Split the entry level of a loop section.

        Args:
            loop_order: forward or backward order.
            section: loop section to split.

        Returns:
            Two loop sections.
        """
        assert loop_order in (common.LoopOrder.FORWARD, common.LoopOrder.BACKWARD)
        if loop_order == common.LoopOrder.FORWARD:
            bound = common.AxisBound(
                level=section.interval.start.level, offset=section.interval.start.offset + 1
            )
            entry_interval = oir.Interval(start=section.interval.start, end=bound)
            rest_interval = oir.Interval(start=bound, end=section.interval.end)
        else:
            bound = common.AxisBound(
                level=section.interval.end.level, offset=section.interval.end.offset - 1
            )
            entry_interval = oir.Interval(start=bound, end=section.interval.end)
            rest_interval = oir.Interval(start=section.interval.start, end=bound)
        decls = list(section.iter_tree().if_isinstance(oir.Decl))
        decls_map = {decl.name: new_symbol_name(decl.name) for decl in decls}

        class FixSymbolNameClashes(NodeTranslator):
            def visit_ScalarAccess(self, node: oir.ScalarAccess) -> oir.ScalarAccess:
                if node.name not in decls_map:
                    return node
                return oir.ScalarAccess(name=decls_map[node.name], dtype=node.dtype)

            def visit_LocalScalar(self, node: oir.LocalScalar) -> oir.LocalScalar:
                return oir.LocalScalar(name=decls_map[node.name], dtype=node.dtype)

        return (
            oir.VerticalLoopSection(
                interval=entry_interval,
                horizontal_executions=FixSymbolNameClashes().visit(section.horizontal_executions),
            ),
            oir.VerticalLoopSection(
                interval=rest_interval, horizontal_executions=section.horizontal_executions
            ),
        )

    @classmethod
    def _split_section_with_multiple_fills(
        cls,
        loop_order: common.LoopOrder,
        section: oir.VerticalLoopSection,
        filling_fields: Iterable[str],
        first_unfilled: Dict[str, int],
        new_symbol_name: Callable[[str], str],
    ) -> Tuple[Tuple[oir.VerticalLoopSection, ...], Dict[str, int]]:
        """Split loop sections that require multiple fills.

        Args:
            loop_order: forward or backward order.
            section: loop section to split.
            filling_fields: fields that are using fill caches.
            first_unfilled: direction-normalized offset of the first unfilled cache entry for each field.

        Returns:
            A list of sections and an updated `first_unfilled` map.
        """
        fill_limits = cls._fill_limits(loop_order, section)
        max_required_fills = 0
        for field in filling_fields:
            lmin, lmax = fill_limits.get(field, (0, 0))
            required_fills = lmax + 1 - max(lmin, first_unfilled.get(field, lmin))
            max_required_fills = max(required_fills, max_required_fills)
            first_unfilled[field] = lmax
        if max_required_fills > 1 and cls._requires_splitting(section.interval):
            return cls._split_entry_level(loop_order, section, new_symbol_name), first_unfilled
        return (section,), first_unfilled

    @classmethod
    def _fill_stmts(
        cls,
        loop_order: common.LoopOrder,
        section: oir.VerticalLoopSection,
        filling_fields: Dict[str, str],
        first_unfilled: Dict[str, int],
        symtable: Dict[str, Any],
    ) -> Tuple[List[oir.AssignStmt], Dict[str, int]]:
        """Generate fill statements for the given loop section.

        Args:
            loop_order: forward or backward order.
            section: loop section to split.
            filling_fields: mapping from field names to cache names.
            first_unfilled: direction-normalized offset of the first unfilled cache entry for each field.

        Returns:
            A list of fill statements and an updated `first_unfilled` map.
        """
        fill_limits = cls._fill_limits(loop_order, section)
        fill_stmts = []
        for field, cache in filling_fields.items():
            lmin, lmax = fill_limits.get(field, (0, 0))
            lmin = max(lmin, first_unfilled.get(field, lmin))
            for offset in range(lmin, lmax + 1):
                k_offset = common.CartesianOffset(
                    i=0,
                    j=0,
                    k=offset if loop_order == common.LoopOrder.FORWARD else -offset,
                )
                fill_stmts.append(
                    oir.AssignStmt(
                        left=oir.FieldAccess(
                            name=cache, dtype=symtable[field].dtype, offset=k_offset
                        ),
                        right=oir.FieldAccess(
                            name=field, dtype=symtable[field].dtype, offset=k_offset
                        ),
                    )
                )
            first_unfilled[field] = lmax
        return fill_stmts, first_unfilled

    @classmethod
    def _flush_stmts(
        cls,
        loop_order: common.LoopOrder,
        section: oir.VerticalLoopSection,
        flushing_fields: Dict[str, str],
        symtable: Dict[str, Any],
    ) -> List[oir.AssignStmt]:
        """Generate flush statements for the given loop section.

        Args:
            loop_order: forward or backward order.
            section: loop section to split.
            flushing_fields: mapping from field names to cache names.

        Returns:
            A list of flush statements.
        """
        write_fields = AccessCollector.apply(section).write_fields()
        flush_stmts = []
        for field, cache in flushing_fields.items():
            if field in write_fields:
                flush_stmts.append(
                    oir.AssignStmt(
                        left=oir.FieldAccess(
                            name=field,
                            dtype=symtable[field].dtype,
                            offset=common.CartesianOffset.zero(),
                        ),
                        right=oir.FieldAccess(
                            name=cache,
                            dtype=symtable[field].dtype,
                            offset=common.CartesianOffset.zero(),
                        ),
                    )
                )
        return flush_stmts

    def visit_VerticalLoop(
        self,
        node: oir.VerticalLoop,
        *,
        new_tmps: List[oir.Temporary],
        symtable: Dict[str, Any],
        new_symbol_name: Callable[[str], str],
        **kwargs: Any,
    ) -> oir.VerticalLoop:
        filling_fields: Dict[str, str] = {
            c.name: new_symbol_name(c.name)
            for c in node.caches
            if isinstance(c, oir.KCache) and c.fill
        }
        flushing_fields: Dict[str, str] = {
            c.name: filling_fields[c.name] if c.name in filling_fields else new_symbol_name(c.name)
            for c in node.caches
            if isinstance(c, oir.KCache) and c.flush
        }

        filling_or_flushing_fields = dict(
            set(filling_fields.items()) | set(flushing_fields.items())
        )

        if not filling_or_flushing_fields:
            return node

        # new temporaries used for caches, declarations are later added to stencil
        for field_name, tmp_name in filling_or_flushing_fields.items():
            new_tmps.append(
                oir.Temporary(
                    name=tmp_name, dtype=symtable[field_name].dtype, dimensions=(True, True, True)
                )
            )

        if filling_fields:
            # split sections where more than one fill operations are required at the entry level
            first_unfilled: Dict[str, int] = dict()
            split_sections: List[oir.VerticalLoopSection] = []
            for section in node.sections:
                split_section, previous_fills = self._split_section_with_multiple_fills(
                    node.loop_order, section, filling_fields, first_unfilled, new_symbol_name
                )
                split_sections += split_section
        else:
            split_sections = node.sections

        # generate cache fill and flush statements
        first_unfilled = dict()
        sections = []
        for section in split_sections:
            fills, first_unfilled = self._fill_stmts(
                node.loop_order, section, filling_fields, first_unfilled, symtable
            )
            flushes = self._flush_stmts(node.loop_order, section, flushing_fields, symtable)
            sections.append(
                self.visit(
                    section,
                    fills=fills,
                    flushes=flushes,
                    name_map=filling_or_flushing_fields,
                    symtable=symtable,
                    **kwargs,
                )
            )

        # replace cache declarations
        caches = [c for c in node.caches if c.name not in filling_or_flushing_fields] + [
            oir.KCache(name=f, fill=False, flush=False) for f in filling_or_flushing_fields.values()
        ]

        return oir.VerticalLoop(loop_order=node.loop_order, sections=sections, caches=caches)

    def visit_Stencil(self, node: oir.Stencil, **kwargs: Any) -> oir.Stencil:
        new_tmps: List[oir.Temporary] = []
        return oir.Stencil(
            name=node.name,
            params=node.params,
            vertical_loops=self.visit(
                node.vertical_loops,
                new_tmps=new_tmps,
                new_symbol_name=symbol_name_creator(set(kwargs["symtable"])),
                **kwargs,
            ),
            declarations=node.declarations + new_tmps,
        )<|MERGE_RESOLUTION|>--- conflicted
+++ resolved
@@ -126,7 +126,6 @@
         def offsets_within_limits(offsets: Set[Tuple[int, int, int]]) -> bool:
             return all(abs(offset[2]) <= self.max_cacheable_offset for offset in offsets)
 
-<<<<<<< HEAD
         def matches_loop_order(
             offsets: Set[Tuple[int, int, int]], loop_order: common.LoopOrder
         ) -> bool:
@@ -137,12 +136,9 @@
             return True
 
         collection = AccessCollector.apply(node)
-        accesses = collection.offsets()
+        accesses = collection.cartesian_accesses().offsets()
         mask_writes = collection.mask_writes()
 
-=======
-        accesses = AccessCollector.apply(node).cartesian_accesses().offsets()
->>>>>>> b5409fa4
         cacheable = {
             field
             for field, offsets in accesses.items()
