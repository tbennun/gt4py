# -*- coding: utf-8 -*-
#
# GT4Py - GridTools4Py - GridTools for Python
#
# Copyright (c) 2014-2021, ETH Zurich
# All rights reserved.
#
# This file is part the GT4Py project and the GridTools framework.
# GT4Py is free software: you can redistribute it and/or modify it under
# the terms of the GNU General Public License as published by the
# Free Software Foundation, either version 3 of the License, or any later
# version. See the LICENSE.txt file at the top-level directory of this
# distribution for a copy of the license or check <https://www.gnu.org/licenses/>.
#
# SPDX-License-Identifier: GPL-3.0-or-later

import inspect

import pytest

import gt4py.backend
import gt4py.backend as gt_backend
from gt4py.backend import REGISTRY as backend_registry
from gt4py.backend.module_generator import make_args_data_from_gtir, make_args_data_from_iir
from gt4py.gtscript import __INLINED, PARALLEL, Field, computation, interval
from gt4py.stencil_builder import StencilBuilder

from ..definitions import ALL_BACKENDS, GPU_BACKENDS


def stencil_def(
    out: Field[float],  # type: ignore
    pa: float,
    fa: Field[float],  # type: ignore
    pb: float = None,
    fb: Field[float] = None,  # type: ignore
    pc: float = None,
    fc: Field[float] = None,  # type: ignore
):
    from __externals__ import MODE

    with computation(PARALLEL), interval(...):
        if __INLINED(MODE == 0):
            out = pa * fa  # type: ignore
        elif __INLINED(MODE == 1):
            out = pa * fa + pb * fb  # type: ignore
        else:
            out = pa * fa + pb * fb - pc * fc  # type: ignore  # noqa


field_info_val = {0: ("out", "fa"), 1: ("out", "fa", "fb"), 2: ("out", "fa", "fb", "fc")}
parameter_info_val = {0: ("pa",), 1: ("pa", "pb"), 2: ("pa", "pb", "pc")}
unreferenced_val = {0: ("pb", "fb", "pc", "fc"), 1: ("pc", "fc"), 2: ()}


@pytest.mark.parametrize("backend_name", ALL_BACKENDS)
@pytest.mark.parametrize("mode", (0, 1, 2))
def test_make_args_data_from_iir(backend_name, mode):
    backend_cls = backend_registry[backend_name]
    builder = StencilBuilder(stencil_def, backend=backend_cls).with_externals({"MODE": mode})
    iir = builder.implementation_ir
    args_data = make_args_data_from_iir(iir)

    args_list = set(inspect.signature(stencil_def).parameters.keys())
    args_found = set()

    for key in args_data.field_info:
        assert key in args_list
        if key in field_info_val[mode]:
            assert args_data.field_info[key] is not None
        else:
            assert args_data.field_info[key] is None
        assert key not in args_found
        args_found.add(key)

    for key in args_data.parameter_info:
        assert key in args_list
        if key in parameter_info_val[mode]:
            assert args_data.parameter_info[key] is not None
        else:
            assert args_data.parameter_info[key] is None
        assert key not in args_found
        args_found.add(key)

    for key in args_data.unreferenced:
        assert key in args_list
        assert key not in field_info_val[mode]
        assert key not in parameter_info_val[mode]
        assert key in unreferenced_val[mode]
        assert key in args_found


@pytest.mark.parametrize("backend_name", ALL_BACKENDS)
@pytest.mark.parametrize("mode", (0, 1, 2))
def test_make_args_data_from_gtir(backend_name, mode):
    backend_cls = backend_registry[backend_name]
    builder = StencilBuilder(stencil_def, backend=backend_cls).with_externals({"MODE": mode})
    args_data = make_args_data_from_gtir(builder.gtir_pipeline)
    iir_args_data = make_args_data_from_iir(builder.implementation_ir)

    assert args_data.field_info == iir_args_data.field_info
    assert args_data.parameter_info == iir_args_data.parameter_info
    assert args_data.unreferenced == iir_args_data.unreferenced


@pytest.mark.parametrize("backend_name", ALL_BACKENDS)
@pytest.mark.parametrize("mode", (0, 1, 2))
def test_generate_pre_run(backend_name, mode):
    backend_cls = backend_registry[backend_name]
    builder = StencilBuilder(stencil_def, backend=backend_cls).with_externals({"MODE": mode})
    iir = builder.implementation_ir
    args_data = make_args_data_from_iir(iir)

    module_generator = backend_cls.MODULE_GENERATOR_CLASS()
    module_generator.args_data = args_data
    source = module_generator.generate_pre_run()

    if gt_backend.from_name(backend_name).storage_info["device"] == "cpu":
        if "dawn:" not in backend_name:
            assert source == ""
    else:
        for key in field_info_val[mode]:
            assert f"{key}.host_to_device()" in source
        for key in unreferenced_val[mode]:
            assert f"{key}.host_to_device()" not in source


@pytest.mark.parametrize("backend_name", ALL_BACKENDS)
@pytest.mark.parametrize("mode", (0, 1, 2))
def test_generate_post_run(backend_name, mode):
    backend_cls = backend_registry[backend_name]
    builder = StencilBuilder(stencil_def, backend=backend_cls).with_externals({"MODE": mode})
    iir = builder.implementation_ir
    args_data = make_args_data_from_iir(iir)

    module_generator = backend_cls.MODULE_GENERATOR_CLASS()
    module_generator.args_data = args_data
    source = module_generator.generate_post_run()

    if gt_backend.from_name(backend_name).storage_info["device"] == "cpu":
        assert source == ""
    else:
        assert source == "out._set_device_modified()"


@pytest.mark.parametrize("backend_name", GPU_BACKENDS)
@pytest.mark.parametrize("mode", (2,))
@pytest.mark.parametrize("device_sync", (True, False))
def test_device_sync_option_effective(backend_name, mode, device_sync):
    backend_cls = backend_registry[backend_name]
    builder = StencilBuilder(stencil_def, backend=backend_cls).with_externals({"MODE": mode})
    builder.options.backend_opts["device_sync"] = device_sync
    if backend_cls.USE_LEGACY_TOOLCHAIN:
        args_data = make_args_data_from_iir(builder.implementation_ir)
    else:
        args_data = make_args_data_from_gtir(builder.gtir_pipeline)
    module_generator = backend_cls.MODULE_GENERATOR_CLASS()
    source = module_generator(
        args_data,
        builder,
        pyext_module_name=builder.module_name,
        pyext_file_path=str(builder.module_path),
    )

    if device_sync:
        assert "cupy.cuda.Device(0).synchronize()" in source
    else:
        assert "cupy.cuda.Device(0).synchronize()" not in source


<<<<<<< HEAD
@pytest.mark.parametrize("backend", GPU_BACKENDS)
def test_device_sync_option_registered(backend):
    backend_opts = gt4py.backend.from_name(backend).options
    assert "device_sync" in backend_opts
    assert backend_opts["device_sync"]["versioning"]
    assert backend_opts["device_sync"]["type"] is bool
=======
@pytest.mark.parametrize("backend_name", GPU_BACKENDS)
def test_device_sync_option_registered(backend_name):
    backend_cls = backend_registry[backend_name]
    backend_opts = backend_cls.options
    option_name = "device_sync"
    assert option_name in backend_opts
    assert backend_opts[option_name]["versioning"]
    assert backend_opts[option_name]["type"] is bool
>>>>>>> 8d68981e


if __name__ == "__main__":
    pytest.main([__file__])<|MERGE_RESOLUTION|>--- conflicted
+++ resolved
@@ -18,7 +18,6 @@
 
 import pytest
 
-import gt4py.backend
 import gt4py.backend as gt_backend
 from gt4py.backend import REGISTRY as backend_registry
 from gt4py.backend.module_generator import make_args_data_from_gtir, make_args_data_from_iir
@@ -168,14 +167,6 @@
         assert "cupy.cuda.Device(0).synchronize()" not in source
 
 
-<<<<<<< HEAD
-@pytest.mark.parametrize("backend", GPU_BACKENDS)
-def test_device_sync_option_registered(backend):
-    backend_opts = gt4py.backend.from_name(backend).options
-    assert "device_sync" in backend_opts
-    assert backend_opts["device_sync"]["versioning"]
-    assert backend_opts["device_sync"]["type"] is bool
-=======
 @pytest.mark.parametrize("backend_name", GPU_BACKENDS)
 def test_device_sync_option_registered(backend_name):
     backend_cls = backend_registry[backend_name]
@@ -184,7 +175,6 @@
     assert option_name in backend_opts
     assert backend_opts[option_name]["versioning"]
     assert backend_opts[option_name]["type"] is bool
->>>>>>> 8d68981e
 
 
 if __name__ == "__main__":
