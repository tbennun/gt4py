--- conflicted
+++ resolved
@@ -12,13 +12,8 @@
 )
 from gt4py.ir.nodes import Axis, Domain, IterationOrder
 
-<<<<<<< HEAD
-from ..analysis_setup import PassType
-from ..definition_setup import make_transform_data, make_transform_data_multiple
-=======
 from ..analysis_setup import AnalysisPass
 from ..definition_setup import TAssign, TComputationBlock, TDefinition
->>>>>>> a6b95298
 
 
 def test_merge_write_after_read_ij_extended(
@@ -126,24 +121,6 @@
 
 
 def test_no_merge_read_with_offset_after_write(
-<<<<<<< HEAD
-    merge_blocks_pass: PassType, ijk_domain: Domain
-) -> None:
-    transform_data = make_transform_data_multiple(
-        name="no_merge_k_offset",
-        domain=ijk_domain,
-        fields=["out", "in", "tmp"],
-        info=[
-            ([("tmp", "in", (0, 0, 1))], IterationOrder.FORWARD, (1, -1)),
-            ([("out", "tmp", (0, 0, -1))], IterationOrder.FORWARD, (1, -2)),
-        ],
-    )
-    transform_data = merge_blocks_pass(transform_data)
-    # not allowed to be merged into the same stage: first block should have 2 IJ blocks
-    assert "in" in transform_data.blocks[0].ij_blocks[0].inputs
-    assert "tmp" in transform_data.blocks[0].ij_blocks[1].inputs
-    assert len(transform_data.blocks[0].ij_blocks) == 2
-=======
     merge_blocks_pass: AnalysisPass, ijk_domain: Domain
 ) -> None:
     transform_data = (
@@ -163,7 +140,6 @@
     assert len(transform_data.blocks[0].ij_blocks) == 2
     assert "in" in transform_data.blocks[0].ij_blocks[0].inputs
     assert "tmp" in transform_data.blocks[0].ij_blocks[1].inputs
->>>>>>> a6b95298
 
 
 def test_merge_write_after_read_k_extended_sequential(
@@ -252,18 +228,6 @@
 
 
 def test_no_merge_with_overlapping_intervals(
-<<<<<<< HEAD
-    merge_blocks_pass: PassType, ijk_domain: Domain
-) -> None:
-    transform_data = make_transform_data_multiple(
-        name="overlapping_intervals_forbidden",
-        domain=ijk_domain,
-        fields=["out1", "out2", "in1", "in2"],
-        info=[
-            ([("out1", "in1", (0, 0, 0))], IterationOrder.PARALLEL, (0, 0)),
-            ([("out2", "in2", (0, 0, 0))], IterationOrder.PARALLEL, (1, -1)),
-        ],
-=======
     merge_blocks_pass: AnalysisPass, ijk_domain: Domain
 ) -> None:
     transform_data = (
@@ -281,19 +245,15 @@
             ),
         )
         .build_transform()
->>>>>>> a6b95298
     )
     transform_data = merge_blocks_pass(transform_data)
     # not allowed to be merged into the same stage: overlapping intervals
     assert len(transform_data.blocks) == 1
     assert len(transform_data.blocks[0].ij_blocks) == 2
-<<<<<<< HEAD
-=======
     block = transform_data.blocks[0].ij_blocks[0]
     assert "in1" in block.inputs and "out1" in block.outputs
     block = transform_data.blocks[0].ij_blocks[1]
     assert "in2" in block.inputs and "out2" in block.outputs
->>>>>>> a6b95298
 
 
 SPTYPE = namedtuple("sptype", ("multi_stage", "stage", "interval_block", "statements"))
