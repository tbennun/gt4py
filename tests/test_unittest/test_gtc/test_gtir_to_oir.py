--- conflicted
+++ resolved
@@ -28,11 +28,8 @@
     FieldAccessFactory,
     FieldIfStmtFactory,
     ScalarIfStmtFactory,
-<<<<<<< HEAD
     WhileFactory,
-=======
     VariableKOffsetFactory,
->>>>>>> b5409fa4
 )
 
 
