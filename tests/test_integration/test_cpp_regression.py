# -*- coding: utf-8 -*-
#
# GT4Py - GridTools4Py - GridTools for Python
#
# Copyright (c) 2014-2020, ETH Zurich
# All rights reserved.
#
# This file is part the GT4Py project and the GridTools framework.
# GT4Py is free software: you can redistribute it and/or modify it under
# the terms of the GNU General Public License as published by the
# Free Software Foundation, either version 3 of the License, or any later
# version. See the LICENSE.txt file at the top-level directory of this
# distribution for a copy of the license or check <https://www.gnu.org/licenses/>.
#
# SPDX-License-Identifier: GPL-3.0-or-later

import itertools
import os

import hypothesis as hyp
import hypothesis.strategies as hyp_st
import numpy as np
import pytest

import gt4py.backend as gt_backend
import gt4py.storage as gt_store

from ..definitions import ALL_BACKENDS, CPU_BACKENDS, GPU_BACKENDS, INTERNAL_BACKENDS, id_version
from ..reference_cpp_regression import reference_module
from .utils import id_version  # import fixture used by pytest
from .utils import generate_test_module


INTERNAL_CPU_BACKENDS = list(set(CPU_BACKENDS) & set(INTERNAL_BACKENDS))
INTERNAL_GPU_BACKENDS = list(set(GPU_BACKENDS) & set(INTERNAL_BACKENDS))

REGISTRY = list()


def register(cpp_regression_test):
    REGISTRY.append(cpp_regression_test)
    return cpp_regression_test


def get_reference(test_name, backend, domain, origins, shapes, dtype=np.float64, masks=None):

    reference_data = reference_module.__dict__[test_name](*domain)

    res = {}
    for k, data in reference_data.items():
        if np.isscalar(data):
            res[k] = dtype(data)
        else:
            try:
                field = gt_store.from_array(
                    data,
                    dtype=dtype,
                    default_origin=origins[k],
                    shape=shapes[k],
                    backend=backend.name,
                )
            except KeyError:
                field = gt_store.from_array(
                    data,
                    dtype=dtype,
                    default_origin=origins[k[: -len("_reference")]],
                    shape=shapes[k[: -len("_reference")]],
                    backend=backend.name,
                )

            res[k] = field
    return res


@register
@hyp.given(domain=hyp_st.tuples(*([hyp_st.integers(min_value=1, max_value=8)] * 3)))
def run_horizontal_diffusion(backend, id_version, domain):

    validate_field_names = ["out_field"]
    origins = {"in_field": (2, 2, 0), "out_field": (0, 0, 0), "coeff": (0, 0, 0)}
    shapes = {
        name: tuple(domain[i] + 2 * origin[i] for i in range(3))
        for name, origin in origins.items()
    }
    name = "horizontal_diffusion"

    arg_fields = get_reference(name, backend, domain, origins, shapes)
    validate_fields = {
        name + "_reference": arg_fields.pop(name + "_reference") for name in validate_field_names
    }

    testmodule = generate_test_module(
        "horizontal_diffusion", backend, id_version=id_version, rebuild=False
    )
    for k in arg_fields:
        if hasattr(arg_fields[k], "host_to_device"):
            arg_fields[k].host_to_device()
    testmodule.run(
        **arg_fields,
        _domain_=domain,
        _origin_=origins,
        exec_info=None,
    )

    for k in validate_field_names:
        if hasattr(arg_fields[k], "synchronize"):
            arg_fields[k].device_to_host(force=True)
        np.testing.assert_allclose(
            arg_fields[k].view(np.ndarray), validate_fields[k + "_reference"].view(np.ndarray)
        )


@register
@hyp.given(
    domain=hyp_st.tuples(
        *(
            [hyp_st.integers(min_value=1, max_value=32)] * 2
            + [hyp_st.integers(min_value=15, max_value=32)]
        )
    )
)
def run_tridiagonal_solver(backend, id_version, domain):

    validate_field_names = ["out"]
    origins = {
        "inf": (0, 0, 0),
        "diag": (0, 0, 0),
        "sup": (0, 0, 0),
        "rhs": (0, 0, 0),
        "out": (0, 0, 0),
    }
    shapes = {
        name: tuple(domain[i] + 2 * origin[i] for i in range(3))
        for name, origin in origins.items()
    }
    name = "tridiagonal_solver"

    arg_fields = get_reference(name, backend, domain, origins, shapes)
    validate_fields = {
        name + "_reference": arg_fields.pop(name + "_reference") for name in validate_field_names
    }

    testmodule = generate_test_module(
        "tridiagonal_solver", backend, id_version=id_version, rebuild=False
    )
    for k in arg_fields:
        if hasattr(arg_fields[k], "host_to_device"):
            arg_fields[k].host_to_device()
    testmodule.run(
        **arg_fields,
        _domain_=domain,
        _origin_=origins,
        exec_info=None,
    )

    for k in validate_field_names:
        if hasattr(arg_fields[k], "synchronize"):
            arg_fields[k].device_to_host(force=True)
        np.testing.assert_allclose(
            arg_fields[k].view(np.ndarray), validate_fields[k + "_reference"].view(np.ndarray)
        )


@register
@hyp.given(
    domain=hyp_st.tuples(
        *(
            [hyp_st.integers(min_value=1, max_value=32)] * 2
            + [hyp_st.integers(min_value=15, max_value=32)]
        )
    )
)
def run_vertical_advection_dycore(backend, id_version, domain):

    validate_field_names = ["utens_stage"]
    origins = {
        "utens_stage": (0, 0, 0),
        "u_stage": (0, 0, 0),
        "wcon": (0, 0, 0),
        "u_pos": (0, 0, 0),
        "utens": (0, 0, 0),
    }
    shapes = {
        "utens_stage": domain,
        "u_stage": domain,
        "wcon": tuple(d + 1 if i == 0 else d for i, d in enumerate(domain)),
        "u_pos": domain,
        "utens": domain,
    }
    name = "vertical_advection_dycore"

    arg_fields = get_reference(name, backend, domain, origins, shapes)
    validate_fields = {
        name + "_reference": arg_fields.pop(name + "_reference") for name in validate_field_names
    }

    testmodule = generate_test_module(
        "vertical_advection_dycore", backend, id_version=id_version, rebuild=False
    )
    for k in arg_fields:
        if hasattr(arg_fields[k], "host_to_device"):
            arg_fields[k].host_to_device()
<<<<<<< HEAD
    testmodule.run(
        **arg_fields,
        _domain_=domain,
        _origin_=origins,
        # _origin_={
        #    k: [oo[0] if isinstance(oo, tuple) else oo for oo in o] for k, o in origins.items()
        # },
        exec_info=None,
    )
=======
    testmodule.run(**arg_fields, _domain_=domain, _origin_=origins, exec_info=None)
>>>>>>> 1c820190

    for k in validate_field_names:
        if hasattr(arg_fields[k], "synchronize"):
            arg_fields[k].device_to_host(force=True)
        np.testing.assert_allclose(
            arg_fields[k].view(np.ndarray), validate_fields[k + "_reference"].view(np.ndarray)
        )


@register
@hyp.given(
    domain=hyp_st.tuples(
        *(
            [hyp_st.integers(min_value=1, max_value=32)] * 2
            + [hyp_st.integers(min_value=16, max_value=32)]
        )
    )
)
def run_large_k_interval(backend, id_version, domain):
    """Test stencils with large static and potentially zero-length intervals."""
    validate_field_names = ["out_field"]
    origins = {"in_field": (0, 0, 0), "out_field": (0, 0, 0)}
    shapes = {
        name: tuple(domain[i] + 2 * origin[i] for i in range(3))
        for name, origin in origins.items()
    }
    name = "large_k_interval"

    arg_fields = get_reference(name, backend, domain, origins, shapes)
    validate_fields = {
        name + "_reference": arg_fields.pop(name + "_reference") for name in validate_field_names
    }

    testmodule = generate_test_module(
        "large_k_interval", backend, id_version=id_version, rebuild=False
    )
    for k in arg_fields:
        if hasattr(arg_fields[k], "host_to_device"):
            arg_fields[k].host_to_device()
    testmodule.run(
        **arg_fields,
        _domain_=domain,
        _origin_=origins,
        exec_info=None,
    )

    for k in validate_field_names:
        if hasattr(arg_fields[k], "synchronize"):
            arg_fields[k].device_to_host(force=True)
        np.testing.assert_allclose(
            arg_fields[k].view(np.ndarray), validate_fields[k + "_reference"].view(np.ndarray)
        )


@pytest.mark.parametrize(
    ["backend", "function"], itertools.product(INTERNAL_CPU_BACKENDS, REGISTRY)
)
def test_cpp_regression_cpu(backend, id_version, function):
    function(gt_backend.from_name(backend), id_version)


@pytest.mark.requires_gpu
@pytest.mark.parametrize(
    ["backend", "function"], itertools.product(INTERNAL_GPU_BACKENDS, REGISTRY)
)
def test_cpp_regression_gpu(backend, id_version, function):
    function(gt_backend.from_name(backend), id_version)<|MERGE_RESOLUTION|>--- conflicted
+++ resolved
@@ -200,7 +200,6 @@
     for k in arg_fields:
         if hasattr(arg_fields[k], "host_to_device"):
             arg_fields[k].host_to_device()
-<<<<<<< HEAD
     testmodule.run(
         **arg_fields,
         _domain_=domain,
@@ -210,9 +209,6 @@
         # },
         exec_info=None,
     )
-=======
-    testmodule.run(**arg_fields, _domain_=domain, _origin_=origins, exec_info=None)
->>>>>>> 1c820190
 
     for k in validate_field_names:
         if hasattr(arg_fields[k], "synchronize"):
