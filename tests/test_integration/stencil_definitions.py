--- conflicted
+++ resolved
@@ -235,12 +235,6 @@
 
 
 @register
-<<<<<<< HEAD
-def write_after_read(field: Field3D):
-    with computation(PARALLEL), interval(...):
-        tmp = field
-        field = tmp[-1, 0, 0]
-=======
 def local_var_inside_nested_conditional(in_storage: Field3D, out_storage: Field3D):
     with computation(PARALLEL), interval(0, 2):
         mid_storage = 2
@@ -320,5 +314,4 @@
         if __INLINED(PHYS_TEND_A):
             out_a = out_a + dt * phys_tend_a
         if __INLINED(PHYS_TEND_B):
-            out_b = out_b + dt * phys_tend_b
->>>>>>> 866165d6
+            out_b = out_b + dt * phys_tend_b