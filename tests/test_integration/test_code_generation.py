--- conflicted
+++ resolved
@@ -21,11 +21,7 @@
 from gt4py import storage as gt_storage
 from gt4py.gtscript import __INLINED, BACKWARD, FORWARD, PARALLEL, computation, interval
 
-<<<<<<< HEAD
-from ..definitions import ALL_BACKENDS, CPU_BACKENDS, GTC_GRIDTOOLS_BACKENDS, OLD_BACKENDS
-=======
 from ..definitions import ALL_BACKENDS, CPU_BACKENDS, LEGACY_GRIDTOOLS_BACKENDS, OLD_BACKENDS
->>>>>>> 907be88b
 from .stencil_definitions import EXTERNALS_REGISTRY as externals_registry
 from .stencil_definitions import REGISTRY as stencil_definitions
 
@@ -424,17 +420,6 @@
     assert np.allclose(1.0, np.asarray(outp))
 
 
-<<<<<<< HEAD
-# TODO(jdahm): Add additional backend support and move to test_suites
-@pytest.mark.parametrize(
-    "backend", GTC_GRIDTOOLS_BACKENDS + [pytest.param("numpy"), pytest.param("debug")]
-)
-def test_write_data_dim_indirect_addressing(backend):
-    @gtscript.stencil(backend=backend)
-    def stencil(
-        input_field: gtscript.Field[gtscript.IJK, np.float_],
-        output_field: gtscript.Field[gtscript.IJK, (np.float_, (1,))],
-=======
 @pytest.mark.parametrize("backend", ALL_BACKENDS)
 def test_write_data_dim_indirect_addressing(backend):
     INT32_VEC2 = (np.int32, (2,))
@@ -442,27 +427,11 @@
     def stencil(
         input_field: gtscript.Field[gtscript.IJK, np.int32],
         output_field: gtscript.Field[gtscript.IJK, INT32_VEC2],
->>>>>>> 907be88b
         index: int,
     ):
         with computation(PARALLEL), interval(...):
             output_field[0, 0, 0][index] = input_field
 
-<<<<<<< HEAD
-
-@pytest.mark.parametrize(
-    "backend", GTC_GRIDTOOLS_BACKENDS + [pytest.param("numpy"), pytest.param("debug")]
-)
-def test_read_data_dim_indirect_addressing(backend):
-    @gtscript.stencil(backend=backend)
-    def stencil(
-        input_field: gtscript.Field[gtscript.IJK, np.float_],
-        output_field: gtscript.Field[gtscript.IJK, (np.float_, (1,))],
-        index: int,
-    ):
-        with computation(PARALLEL), interval(...):
-            input_field = output_field[0, 0, 0][index]
-=======
     default_origin = (0, 0, 0)
     full_shape = (1, 1, 2)
     input_field = gt_storage.ones(backend, default_origin, full_shape, dtype=np.int32)
@@ -498,5 +467,4 @@
             gtscript.stencil(definition=stencil, backend=backend)
     elif backend != "gtc:numpy":
         gtscript.stencil(definition=stencil, backend=backend)(input_field, output_field, 1)
-        assert output_field[0, 0, 0] == 1
->>>>>>> 907be88b
+        assert output_field[0, 0, 0] == 1