--- conflicted
+++ resolved
@@ -29,11 +29,7 @@
 
     dtypes = {("field_a",): (np.float64, np.float32)}
     domain_range = [(1, 25), (1, 25), (1, 25)]
-<<<<<<< HEAD
-    backends = CPU_BACKENDS
-=======
-    backends = ["debug", "numpy", "gtx86", "dacex86"]
->>>>>>> 1c820190
+    backends = CPU_BACKENDS
     symbols = dict(field_a=gt_testing.field(in_range=(-10, 10), boundary=[(0, 0), (0, 0), (0, 0)]))
 
     def definition(field_a):
@@ -50,11 +46,7 @@
 
     dtypes = (np.float_,)
     domain_range = [(1, 25), (1, 25), (1, 25)]
-<<<<<<< HEAD
-    backends = CPU_BACKENDS
-=======
-    backends = ["debug", "numpy", "gtx86", "dacex86"]
->>>>>>> 1c820190
+    backends = CPU_BACKENDS
     symbols = dict(
         field_a=gt_testing.field(in_range=(-10, 10), boundary=[(0, 0), (0, 0), (0, 0)]),
         field_b=gt_testing.field(in_range=(-10, 10), boundary=[(0, 0), (0, 0), (0, 0)]),
@@ -97,11 +89,7 @@
 
     dtypes = (np.float_,)
     domain_range = [(1, 15), (1, 15), (1, 15)]
-<<<<<<< HEAD
-    backends = CPU_BACKENDS
-=======
-    backends = ["debug", "numpy", "gtx86", "dacex86"]
->>>>>>> 1c820190
+    backends = CPU_BACKENDS
     symbols = dict(
         SCALE_FACTOR=gt_testing.global_name(one_of=(1.0, 1e3, 1e6)),
         field_a=gt_testing.field(in_range=(-1, 1), boundary=[(0, 0), (0, 0), (0, 0)]),
@@ -123,11 +111,7 @@
 
     dtypes = (np.float_,)
     domain_range = [(1, 15), (1, 15), (1, 15)]
-<<<<<<< HEAD
-    backends = CPU_BACKENDS
-=======
-    backends = ["debug", "numpy", "gtx86", "dacex86"]
->>>>>>> 1c820190
+    backends = CPU_BACKENDS
     symbols = dict(
         field_a=gt_testing.field(in_range=(-10, 10), boundary=[(0, 0), (0, 0), (0, 0)]),
         scale=gt_testing.parameter(in_range=(-100, 100)),
@@ -152,11 +136,7 @@
         ("weight", "alpha_factor"): np.float_,
     }
     domain_range = [(1, 15), (1, 15), (1, 15)]
-<<<<<<< HEAD
     backends = list(set(CPU_BACKENDS) & set(INTERNAL_BACKENDS))
-=======
-    backends = ["debug", "numpy", "gtx86", "dacex86"]
->>>>>>> 1c820190
     symbols = dict(
         USE_ALPHA=gt_testing.global_name(one_of=(True, False)),
         field_a=gt_testing.field(in_range=(-10, 10), boundary=[(0, 0), (0, 0), (0, 0)]),
@@ -194,11 +174,7 @@
 class TestHeatEquation_FTCS_3D(gt_testing.StencilTestSuite):
     dtypes = (np.float_,)
     domain_range = [(1, 15), (1, 15), (1, 15)]
-<<<<<<< HEAD
-    backends = CPU_BACKENDS
-=======
-    backends = ["debug", "numpy", "gtx86", "dacex86"]
->>>>>>> 1c820190
+    backends = CPU_BACKENDS
     symbols = dict(
         u=gt_testing.field(in_range=(-10, 10), extent=[(-1, 1), (0, 0), (0, 0)]),
         v=gt_testing.field(in_range=(-10, 10), extent=[(0, 0), (-1, 1), (0, 0)]),
@@ -223,11 +199,7 @@
 
     dtypes = (np.float_,)
     domain_range = [(1, 15), (1, 15), (1, 15)]
-<<<<<<< HEAD
-    backends = CPU_BACKENDS
-=======
-    backends = ["debug", "numpy", "gtx86", "dacex86"]
->>>>>>> 1c820190
+    backends = CPU_BACKENDS
     symbols = dict(
         u=gt_testing.field(in_range=(-10, 10), boundary=[(2, 2), (2, 2), (0, 0)]),
         diffusion=gt_testing.field(in_range=(-10, 10), boundary=[(0, 0), (0, 0), (0, 0)]),
@@ -290,11 +262,7 @@
 
     dtypes = (np.float_,)
     domain_range = [(1, 15), (1, 15), (1, 15)]
-<<<<<<< HEAD
-    backends = CPU_BACKENDS
-=======
-    backends = ["debug", "numpy", "gtx86", "dacex86"]
->>>>>>> 1c820190
+    backends = CPU_BACKENDS
     symbols = dict(
         fwd_diff=gt_testing.global_name(singleton=wrap1arg2return),
         u=gt_testing.field(in_range=(-10, 10), boundary=[(2, 2), (2, 2), (0, 0)]),
@@ -328,11 +296,7 @@
 
     dtypes = (np.float_,)
     domain_range = [(1, 15), (1, 15), (1, 15)]
-<<<<<<< HEAD
-    backends = CPU_BACKENDS
-=======
-    backends = ["debug", "numpy", "gtx86", "dacex86"]
->>>>>>> 1c820190
+    backends = CPU_BACKENDS
     symbols = dict(
         fwd_diff=gt_testing.global_name(singleton=fwd_diff_op_xy),
         BRANCH=gt_testing.global_name(one_of=(True, False)),
@@ -383,11 +347,7 @@
 
     dtypes = (np.float_,)
     domain_range = [(1, 15), (1, 15), (1, 15)]
-<<<<<<< HEAD
-    backends = CPU_BACKENDS
-=======
-    backends = ["debug", "numpy", "gtx86", "dacex86"]
->>>>>>> 1c820190
+    backends = CPU_BACKENDS
     symbols = dict(
         fwd_diff=gt_testing.global_name(singleton=fwd_diff_op_xy_varargin),
         BRANCH=gt_testing.global_name(one_of=(False,)),
@@ -436,11 +396,7 @@
 
     dtypes = (np.float_,)
     domain_range = [(1, 15), (1, 15), (1, 15)]
-<<<<<<< HEAD
-    backends = CPU_BACKENDS
-=======
-    backends = ["debug", "numpy", "gtx86", "dacex86"]
->>>>>>> 1c820190
+    backends = CPU_BACKENDS
     symbols = dict(
         outfield=gt_testing.field(in_range=(-10, 10), boundary=[(0, 0), (0, 0), (0, 0)])
     )
@@ -463,11 +419,7 @@
 
     dtypes = (np.float_,)
     domain_range = [(1, 15), (1, 15), (1, 15)]
-<<<<<<< HEAD
-    backends = CPU_BACKENDS
-=======
-    backends = ["debug", "numpy", "gtx86", "dacex86"]
->>>>>>> 1c820190
+    backends = CPU_BACKENDS
     symbols = dict(
         outfield=gt_testing.field(in_range=(-10, 10), boundary=[(0, 0), (0, 0), (0, 0)])
     )
@@ -518,11 +470,7 @@
 
     dtypes = (np.float_,)
     domain_range = [(3, 3), (3, 3), (3, 3)]
-<<<<<<< HEAD
-    backends = CPU_BACKENDS
-=======
-    backends = ["dacex86"]
->>>>>>> 1c820190
+    backends = CPU_BACKENDS
     symbols = dict(
         # factor=gt_testing.global_name(one_of=(-1., 0., 1.)),
         factor=gt_testing.parameter(in_range=(-100, 100)),
@@ -608,11 +556,7 @@
 
     dtypes = (np.float_,)
     domain_range = [(1, 15), (2, 15), (1, 15)]
-<<<<<<< HEAD
-    backends = CPU_BACKENDS
-=======
-    backends = ["numpy", "gtx86", "gtmc", "dacex86"]
->>>>>>> 1c820190
+    backends = CPU_BACKENDS
     symbols = dict(
         infield=gt_testing.field(in_range=(-10, 10), boundary=[(0, 0), (0, 1), (0, 0)]),
         outfield=gt_testing.field(in_range=(-10, 10), boundary=[(0, 0), (0, 0), (0, 0)]),
@@ -627,7 +571,6 @@
         outfield[...] = np.choose(infield[:, :-1, :] > 0, [-infield[:, 1:, :], infield[:, :-1, :]])
 
 
-<<<<<<< HEAD
 class TestThreeWayAnd(gt_testing.StencilTestSuite):
 
     dtypes = (np.float_,)
@@ -674,45 +617,6 @@
 
     def validation(outfield, *, a, b, c, domain, origin, **kwargs):
         outfield[...] = 1 if a > 0 or b > 0 or c > 0 else 0
-=======
-# class TestSimple(gt_testing.StencilTestSuite):
-#
-#     dtypes = (np.float_,)
-#     domain_range = [(1, 1), (1, 1), (1, 1)]
-#     backends = ["numpy", "dacex86"]
-#     symbols = dict(
-#         u=gt_testing.field(in_range=(-10, 10), boundary=[(2, 2), (0, 0), (0, 0)]),
-#         diffusion=gt_testing.field(in_range=(-10, 10), boundary=[(0, 0), (0, 0), (0, 0)]),
-#     )
-#
-#     def definition(u, diffusion):
-#         with computation(PARALLEL), interval(...):
-#             tmp = u[-1, 0, 0] + u + u[1, 0, 0]
-#             diffusion = tmp[-1, 0, 0] + tmp + tmp[1, 0, 0]
-#
-#     def validation(u, diffusion, *, domain, origin, **kwargs):
-#         tmp = u[:-2, :, :] + u[1:-1, :, :] + u[2:, :, :]
-#         diffusion[...] = tmp[:-2, :, :] + tmp[1:-1, :, :] + tmp[2:, :, :]
-
-
-# class TestSimple(gt_testing.StencilTestSuite):
-#
-#     dtypes = (np.float_,)
-#     domain_range = [(1, 1), (1, 1), (1, 1)]
-#     backends = ["numpy", "dacex86"]
-#     symbols = dict(
-#         u=gt_testing.field(in_range=(-10, 10), boundary=[(1, 1), (0, 0), (0, 0)]),
-#         diffusion=gt_testing.field(in_range=(-10, 10), boundary=[(0, 0), (0, 0), (0, 0)]),
-#     )
-#
-#     def definition(u, diffusion):
-#         with computation(PARALLEL), interval(...):
-#             laplacian = u[1, 0, 0] + u[-1, 0, 0]
-#             diffusion = u[0, 0, 0] - laplacian
-#
-#     def validation(u, diffusion, *, domain, origin, **kwargs):
-#         laplacian = u[2:, :, :] + u[:-2, :, :]
-#         diffusion[...] = u[1:-1, :, :] - laplacian
 
 
 class TestSimple(gt_testing.StencilTestSuite):
@@ -792,5 +696,4 @@
         for j in range(2, nk - 1):
             buf[:, :, j + 1] = inp[:, :, j] / 2
             out[:, :, j] = buf[:, :, j] + buf[:, :, j - 1] / 4 + buf[:, :, j - 2] / 8
-        out[:, :, nk - 1] = buf[:, :, nk - 1] + buf[:, :, nk - 2] / 4 + buf[:, :, nk - 3] / 8
->>>>>>> 1c820190
+        out[:, :, nk - 1] = buf[:, :, nk - 1] + buf[:, :, nk - 2] / 4 + buf[:, :, nk - 3] / 8