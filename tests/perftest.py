--- conflicted
+++ resolved
@@ -436,12 +436,7 @@
     niter = 10
     # domain = (128, 128, 80)
     domain = (3, 3, 10)
-
-<<<<<<< HEAD
     data_layout = (2, 1, 0)
-=======
-    data_layout = (1, 2, 0)
->>>>>>> b183d872
     function = "vertical_advection"
     dtype = np.float32
     backend = "adhoc"
